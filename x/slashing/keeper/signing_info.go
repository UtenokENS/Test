--- conflicted
+++ resolved
@@ -184,7 +184,6 @@
 	}
 }
 
-<<<<<<< HEAD
 // removeValidatorSigningInfo removes the validator signing info from a consensus address key
 func (k Keeper) removeValidatorSigningInfo(ctx sdk.Context, address sdk.ConsAddress) {
 	ctx.KVStore(k.storeKey).Delete(types.ValidatorSigningInfoKey(address))
@@ -206,16 +205,19 @@
 
 	// Migrate ValidatorMissedBlockBitArray from oldPubKey to newPubKey
 	missedBlocks := k.GetValidatorMissedBlocks(ctx, sdk.ConsAddress(oldPubKey.Address()))
-	k.clearValidatorMissedBlockBitArray(ctx, sdk.ConsAddress(oldPubKey.Address()))
+	k.DeleteMissedBlockBitmap(ctx, sdk.ConsAddress(oldPubKey.Address()))
 	for _, missed := range missedBlocks {
-		k.SetValidatorMissedBlockBitArray(ctx, sdk.ConsAddress(newPubKey.Address()), missed.Index, missed.Missed)
+		if err := k.SetMissedBlockBitmapValue(ctx, sdk.ConsAddress(newPubKey.Address()), missed.Index, missed.Missed); err != nil {
+			return err
+		}
 	}
 
 	// Sets a map to newly rotated consensus key with old consensus key
 	k.SetMappedConskey(ctx, sdk.ConsAddress(oldPubKey.Address()), sdk.ConsAddress(newPubKey.Address()))
 
 	return nil
-=======
+}
+
 // IterateMissedBlockBitmap iterates over a validator's signed blocks window
 // bitmap and performs a callback function on each index, i.e. block height, in
 // the range [0, SignedBlocksWindow).
@@ -259,5 +261,4 @@
 	})
 
 	return missedBlocks
->>>>>>> d94db7ef
 }