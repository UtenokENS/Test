--- conflicted
+++ resolved
@@ -476,26 +476,13 @@
 // have finished their unbonding period.
 func (k Keeper) UnbondAllMatureValidators(ctx context.Context) error {
 	sdkCtx := sdk.UnwrapSDKContext(ctx)
-<<<<<<< HEAD
 	headerInfo := sdkCtx.HeaderInfo()
 
-	// unbondingValIterator will contains all validator addresses indexed under
-	// the ValidatorQueueKey prefix. Note, the entire index key is composed as
-	// ValidatorQueueKey | timeBzLen (8-byte big endian) | timeBz | heightBz (8-byte big endian),
-	// so it may be possible that certain validator addresses that are iterated
-	// over are not ready to unbond, so an explicit check is required.
-	unbondingValIterator, err := k.ValidatorQueueIterator(ctx, headerInfo.Time, headerInfo.Height)
-	if err != nil {
-		return err
-=======
-	blockTime := sdkCtx.BlockTime()
-	blockHeight := uint64(sdkCtx.BlockHeight())
-
 	rng := new(collections.Range[collections.Triple[uint64, time.Time, uint64]]).
-		EndInclusive(collections.Join3(uint64(29), blockTime, blockHeight))
+		EndInclusive(collections.Join3(uint64(29), headerInfo.Time, uint64(headerInfo.Height)))
 
 	return k.ValidatorQueue.Walk(ctx, rng, func(key collections.Triple[uint64, time.Time, uint64], value types.ValAddresses) (stop bool, err error) {
-		return false, k.unbondMatureValidators(ctx, blockHeight, blockTime, key, value)
+		return false, k.unbondMatureValidators(ctx, uint64(headerInfo.Height), headerInfo.Time, key, value)
 	})
 }
 
@@ -513,7 +500,6 @@
 	// and time.
 	if keyHeight > blockHeight || keyTime.After(blockTime) {
 		return nil
->>>>>>> 5eaa7b8d
 	}
 
 	// finalize unbonding
@@ -536,18 +522,9 @@
 			return nil
 		}
 
-<<<<<<< HEAD
-		// All addresses for the given key have the same unbonding height and time.
-		// We only unbond if the height and time are less than the current height
-		// and time.
-		if keyHeight <= headerInfo.Height && (keyTime.Before(headerInfo.Time) || keyTime.Equal(headerInfo.Time)) {
-			addrs := types.ValAddresses{}
-			if err = k.cdc.Unmarshal(unbondingValIterator.Value(), &addrs); err != nil {
-=======
 		// otherwise do proper unbonding
 		for _, id := range val.UnbondingIds {
 			if err = k.DeleteUnbondingIndex(ctx, id); err != nil {
->>>>>>> 5eaa7b8d
 				return err
 			}
 		}
