--- conflicted
+++ resolved
@@ -1,12 +1,9 @@
 package types
 
 import (
-<<<<<<< HEAD
+	sdkmath "cosmossdk.io/math"
 	cryptotypes "github.com/cosmos/cosmos-sdk/crypto/types"
-=======
-	sdkmath "cosmossdk.io/math"
 
->>>>>>> d94db7ef
 	sdk "github.com/cosmos/cosmos-sdk/types"
 )
 
