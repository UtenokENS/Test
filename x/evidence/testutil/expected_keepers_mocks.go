--- conflicted
+++ resolved
@@ -9,10 +9,7 @@
 	reflect "reflect"
 	time "time"
 
-<<<<<<< HEAD
-=======
 	comet "cosmossdk.io/core/comet"
->>>>>>> d94db7ef
 	math "cosmossdk.io/math"
 	types "github.com/cosmos/cosmos-sdk/crypto/types"
 	types0 "github.com/cosmos/cosmos-sdk/types"
