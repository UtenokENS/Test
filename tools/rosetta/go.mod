module cosmossdk.io/tools/rosetta

go 1.20

require (
	cosmossdk.io/log v1.1.0
	cosmossdk.io/math v1.0.1
	github.com/coinbase/rosetta-sdk-go/types v1.0.0
	github.com/cometbft/cometbft v0.38.0-alpha.1
	github.com/cosmos/cosmos-sdk v0.46.0-beta2.0.20230509085319-024850c8812e
	github.com/cosmos/rosetta-sdk-go v0.10.0
	github.com/decred/dcrd/dcrec/secp256k1/v4 v4.2.0
	github.com/spf13/cobra v1.7.0
	github.com/spf13/pflag v1.0.5
	github.com/stretchr/testify v1.8.2
	google.golang.org/grpc v1.55.0
)

require (
	cosmossdk.io/api v0.4.1 // indirect
	cosmossdk.io/collections v0.1.0 // indirect
	cosmossdk.io/core v0.7.0 // indirect
	cosmossdk.io/depinject v1.0.0-alpha.3 // indirect
	cosmossdk.io/errors v1.0.0-beta.7.0.20230429155654-3ee8242364e4 // indirect
	cosmossdk.io/store v0.1.0-alpha.1.0.20230328185921-37ba88872dbc // indirect
	cosmossdk.io/x/tx v0.6.3 // indirect
	filippo.io/edwards25519 v1.0.0 // indirect
	github.com/99designs/go-keychain v0.0.0-20191008050251-8e49817e8af4 // indirect
	github.com/99designs/keyring v1.2.1 // indirect
	github.com/DataDog/zstd v1.5.2 // indirect
	github.com/armon/go-metrics v0.4.1 // indirect
	github.com/beorn7/perks v1.0.1 // indirect
	github.com/bgentry/speakeasy v0.1.1-0.20220910012023-760eaf8b6816 // indirect
	github.com/btcsuite/btcd/btcec/v2 v2.3.2 // indirect
	github.com/cenkalti/backoff/v4 v4.1.3 // indirect
	github.com/cespare/xxhash v1.1.0 // indirect
	github.com/cespare/xxhash/v2 v2.2.0 // indirect
	github.com/cockroachdb/errors v1.9.1 // indirect
	github.com/cockroachdb/logtags v0.0.0-20230118201751-21c54148d20b // indirect
	github.com/cockroachdb/pebble v0.0.0-20230412222916-60cfeb46143b // indirect
	github.com/cockroachdb/redact v1.1.3 // indirect
	github.com/cometbft/cometbft-db v0.7.0 // indirect
	github.com/cosmos/btcutil v1.0.5 // indirect
	github.com/cosmos/cosmos-db v1.0.0-rc.1 // indirect
	github.com/cosmos/cosmos-proto v1.0.0-beta.3 // indirect
	github.com/cosmos/go-bip39 v1.0.0 // indirect
	github.com/cosmos/gogogateway v1.2.0 // indirect
	github.com/cosmos/gogoproto v1.4.10 // indirect
	github.com/cosmos/iavl v0.21.0 // indirect
	github.com/cosmos/ics23/go v0.10.0 // indirect
	github.com/cosmos/ledger-cosmos-go v0.13.0 // indirect
	github.com/danieljoos/wincred v1.1.2 // indirect
	github.com/davecgh/go-spew v1.1.1 // indirect
	github.com/desertbit/timer v0.0.0-20180107155436-c41aec40b27f // indirect
	github.com/dgraph-io/badger/v2 v2.2007.4 // indirect
	github.com/dgraph-io/ristretto v0.1.1 // indirect
	github.com/dgryski/go-farm v0.0.0-20200201041132-a6ae2369ad13 // indirect
	github.com/dustin/go-humanize v1.0.1 // indirect
	github.com/dvsekhvalnov/jose2go v1.5.0 // indirect
	github.com/fatih/color v1.15.0 // indirect
	github.com/felixge/httpsnoop v1.0.2 // indirect
	github.com/fsnotify/fsnotify v1.6.0 // indirect
	github.com/getsentry/sentry-go v0.20.0 // indirect
	github.com/go-kit/kit v0.12.0 // indirect
	github.com/go-kit/log v0.2.1 // indirect
	github.com/go-logfmt/logfmt v0.6.0 // indirect
	github.com/godbus/dbus v0.0.0-20190726142602-4481cbc300e2 // indirect
	github.com/gogo/googleapis v1.4.1 // indirect
	github.com/gogo/protobuf v1.3.2 // indirect
	github.com/golang/glog v1.0.0 // indirect
	github.com/golang/protobuf v1.5.3 // indirect
	github.com/golang/snappy v0.0.4 // indirect
	github.com/google/btree v1.1.2 // indirect
	github.com/google/go-cmp v0.5.9 // indirect
	github.com/gorilla/handlers v1.5.1 // indirect
	github.com/gorilla/mux v1.8.0 // indirect
	github.com/gorilla/websocket v1.5.0 // indirect
	github.com/grpc-ecosystem/go-grpc-middleware v1.4.0 // indirect
	github.com/grpc-ecosystem/grpc-gateway v1.16.0 // indirect
	github.com/gsterjov/go-libsecret v0.0.0-20161001094733-a6f4afe4910c // indirect
	github.com/hashicorp/go-hclog v1.5.0 // indirect
	github.com/hashicorp/go-immutable-radix v1.3.1 // indirect
	github.com/hashicorp/go-plugin v1.4.9 // indirect
	github.com/hashicorp/golang-lru v0.5.5-0.20210104140557-80c98217689d // indirect
	github.com/hashicorp/hcl v1.0.0 // indirect
	github.com/hashicorp/yamux v0.1.1 // indirect
	github.com/hdevalence/ed25519consensus v0.1.0 // indirect
	github.com/huandu/skiplist v1.2.0 // indirect
	github.com/iancoleman/strcase v0.2.0 // indirect
	github.com/improbable-eng/grpc-web v0.15.0 // indirect
	github.com/inconshreveable/mousetrap v1.1.0 // indirect
	github.com/jmhodges/levigo v1.0.0 // indirect
	github.com/klauspost/compress v1.16.5 // indirect
	github.com/kr/pretty v0.3.1 // indirect
	github.com/kr/text v0.2.0 // indirect
	github.com/libp2p/go-buffer-pool v0.1.0 // indirect
	github.com/linxGnu/grocksdb v1.7.16 // indirect
	github.com/magiconair/properties v1.8.7 // indirect
	github.com/mattn/go-colorable v0.1.13 // indirect
	github.com/mattn/go-isatty v0.0.18 // indirect
	github.com/matttproud/golang_protobuf_extensions v1.0.4 // indirect
	github.com/mitchellh/go-testing-interface v1.14.1 // indirect
	github.com/mitchellh/mapstructure v1.5.0 // indirect
	github.com/mtibben/percent v0.2.1 // indirect
	github.com/oasisprotocol/curve25519-voi v0.0.0-20220708102147-0a8a51822cae // indirect
	github.com/oklog/run v1.1.0 // indirect
	github.com/pelletier/go-toml/v2 v2.0.7 // indirect
	github.com/petermattis/goid v0.0.0-20230317030725-371a4b8eda08 // indirect
	github.com/pkg/errors v0.9.1 // indirect
	github.com/pmezard/go-difflib v1.0.0 // indirect
	github.com/prometheus/client_golang v1.15.1 // indirect
	github.com/prometheus/client_model v0.4.0 // indirect
	github.com/prometheus/common v0.43.0 // indirect
	github.com/prometheus/procfs v0.9.0 // indirect
	github.com/rcrowley/go-metrics v0.0.0-20201227073835-cf1acfcdf475 // indirect
	github.com/rogpeppe/go-internal v1.10.0 // indirect
	github.com/rs/cors v1.8.3 // indirect
	github.com/rs/zerolog v1.29.1 // indirect
	github.com/sasha-s/go-deadlock v0.3.1 // indirect
	github.com/spf13/afero v1.9.3 // indirect
	github.com/spf13/cast v1.5.1 // indirect
	github.com/spf13/jwalterweatherman v1.1.0 // indirect
	github.com/spf13/viper v1.15.0 // indirect
	github.com/subosito/gotenv v1.4.2 // indirect
	github.com/syndtr/goleveldb v1.0.1-0.20220721030215-126854af5e6d // indirect
	github.com/tecbot/gorocksdb v0.0.0-20191217155057-f0fad39f321c // indirect
	github.com/tendermint/go-amino v0.16.0 // indirect
	github.com/tidwall/btree v1.6.0 // indirect
	github.com/zondax/hid v0.9.1 // indirect
	github.com/zondax/ledger-go v0.14.1 // indirect
<<<<<<< HEAD
	go.etcd.io/bbolt v1.3.6 // indirect
	golang.org/x/crypto v0.8.0 // indirect
	golang.org/x/exp v0.0.0-20230321023759-10a507213a29 // indirect
	golang.org/x/net v0.9.0 // indirect
	golang.org/x/sys v0.7.0 // indirect
	golang.org/x/term v0.7.0 // indirect
=======
	golang.org/x/crypto v0.9.0 // indirect
	golang.org/x/exp v0.0.0-20230515195305-f3d0a9c9a5cc // indirect
	golang.org/x/net v0.10.0 // indirect
	golang.org/x/sys v0.8.0 // indirect
	golang.org/x/term v0.8.0 // indirect
>>>>>>> 76f0d101
	golang.org/x/text v0.9.0 // indirect
	google.golang.org/genproto v0.0.0-20230410155749-daa745c078e1 // indirect
	google.golang.org/protobuf v1.30.0 // indirect
	gopkg.in/ini.v1 v1.67.0 // indirect
	gopkg.in/yaml.v2 v2.4.0 // indirect
	gopkg.in/yaml.v3 v3.0.1 // indirect
	gotest.tools/v3 v3.4.0 // indirect
	nhooyr.io/websocket v1.8.6 // indirect
	pgregory.net/rapid v0.5.7 // indirect
	sigs.k8s.io/yaml v1.3.0 // indirect
)

// TODO: remove after merge of https://github.com/cosmos/cosmos-sdk/pull/15873 and tagging releases
replace (
	cosmossdk.io/collections => ../../collections // TODO: remove me after collections v0.2.0 is released
	cosmossdk.io/store => ../../store
	cosmossdk.io/x/tx => ../../x/tx
	github.com/cosmos/cosmos-sdk => ../..
)<|MERGE_RESOLUTION|>--- conflicted
+++ resolved
@@ -67,7 +67,7 @@
 	github.com/godbus/dbus v0.0.0-20190726142602-4481cbc300e2 // indirect
 	github.com/gogo/googleapis v1.4.1 // indirect
 	github.com/gogo/protobuf v1.3.2 // indirect
-	github.com/golang/glog v1.0.0 // indirect
+	github.com/golang/glog v1.1.0 // indirect
 	github.com/golang/protobuf v1.5.3 // indirect
 	github.com/golang/snappy v0.0.4 // indirect
 	github.com/google/btree v1.1.2 // indirect
@@ -128,20 +128,12 @@
 	github.com/tidwall/btree v1.6.0 // indirect
 	github.com/zondax/hid v0.9.1 // indirect
 	github.com/zondax/ledger-go v0.14.1 // indirect
-<<<<<<< HEAD
 	go.etcd.io/bbolt v1.3.6 // indirect
-	golang.org/x/crypto v0.8.0 // indirect
-	golang.org/x/exp v0.0.0-20230321023759-10a507213a29 // indirect
-	golang.org/x/net v0.9.0 // indirect
-	golang.org/x/sys v0.7.0 // indirect
-	golang.org/x/term v0.7.0 // indirect
-=======
 	golang.org/x/crypto v0.9.0 // indirect
 	golang.org/x/exp v0.0.0-20230515195305-f3d0a9c9a5cc // indirect
 	golang.org/x/net v0.10.0 // indirect
 	golang.org/x/sys v0.8.0 // indirect
 	golang.org/x/term v0.8.0 // indirect
->>>>>>> 76f0d101
 	golang.org/x/text v0.9.0 // indirect
 	google.golang.org/genproto v0.0.0-20230410155749-daa745c078e1 // indirect
 	google.golang.org/protobuf v1.30.0 // indirect
