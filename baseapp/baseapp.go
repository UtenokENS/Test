package baseapp

import (
	"context"
	"fmt"
	"sort"
	"strconv"

	errorsmod "cosmossdk.io/errors"
	"cosmossdk.io/log"
	"cosmossdk.io/store"
	storemetrics "cosmossdk.io/store/metrics"
	"cosmossdk.io/store/snapshots"
	storetypes "cosmossdk.io/store/types"
	"github.com/cockroachdb/errors"
	abci "github.com/cometbft/cometbft/abci/types"
	"github.com/cometbft/cometbft/crypto/tmhash"
	cmtproto "github.com/cometbft/cometbft/proto/tendermint/types"
	dbm "github.com/cosmos/cosmos-db"
	"github.com/cosmos/gogoproto/proto"
	"golang.org/x/exp/maps"

	codectypes "github.com/cosmos/cosmos-sdk/codec/types"
	"github.com/cosmos/cosmos-sdk/telemetry"
	sdk "github.com/cosmos/cosmos-sdk/types"
	sdkerrors "github.com/cosmos/cosmos-sdk/types/errors"
	"github.com/cosmos/cosmos-sdk/types/mempool"
)

type (
	execMode uint8

	// StoreLoader defines a customizable function to control how we load the
	// CommitMultiStore from disk. This is useful for state migration, when
	// loading a datastore written with an older version of the software. In
	// particular, if a module changed the substore key name (or removed a substore)
	// between two versions of the software.
	StoreLoader func(ms storetypes.CommitMultiStore) error
)

const (
	execModeCheck           execMode = iota // Check a transaction
	execModeReCheck                         // Recheck a (pending) transaction after a commit
	execModeSimulate                        // Simulate a transaction
	execModePrepareProposal                 // Prepare a block proposal
	execModeProcessProposal                 // Process a block proposal
	execModeVoteExtension                   // Extend or verify a pre-commit vote
	execModeFinalize                        // Finalize a block proposal
)

var _ abci.Application = (*BaseApp)(nil)

// BaseApp reflects the ABCI application implementation.
type BaseApp struct {
	// initialized on creation
	logger            log.Logger
	name              string                      // application name from abci.BlockInfo
	db                dbm.DB                      // common DB backend
	cms               storetypes.CommitMultiStore // Main (uncached) state
	qms               storetypes.MultiStore       // Optional alternative multistore for querying only.
	storeLoader       StoreLoader                 // function to handle store loading, may be overridden with SetStoreLoader()
	grpcQueryRouter   *GRPCQueryRouter            // router for redirecting gRPC query calls
	msgServiceRouter  *MsgServiceRouter           // router for redirecting Msg service messages
	interfaceRegistry codectypes.InterfaceRegistry
	txDecoder         sdk.TxDecoder // unmarshal []byte into sdk.Tx
	txEncoder         sdk.TxEncoder // marshal sdk.Tx into []byte

<<<<<<< HEAD
	mempool     mempool.Mempool // application side mempool
	anteHandler sdk.AnteHandler // ante handler for fee and auth
	postHandler sdk.PostHandler // post handler, optional, e.g. for tips

	initChainer     sdk.InitChainer                // ABCI InitChain handler
	beginBlocker    sdk.BeginBlocker               // (legacy ABCI) BeginBlock handler
	endBlocker      sdk.EndBlocker                 // (legacy ABCI) EndBlock handler
	processProposal sdk.ProcessProposalHandler     // ABCI ProcessProposal handler
	prepareProposal sdk.PrepareProposalHandler     // ABCI PrepareProposal
	extendVote      sdk.ExtendVoteHandler          // ABCI ExtendVote handler
	verifyVoteExt   sdk.VerifyVoteExtensionHandler // ABCI VerifyVoteExtension handler

	addrPeerFilter sdk.PeerFilter // filter peers by address and port
	idPeerFilter   sdk.PeerFilter // filter peers by node ID
	fauxMerkleMode bool           // if true, IAVL MountStores uses MountStoresDB for simulation speed.
=======
	mempool            mempool.Mempool            // application side mempool
	anteHandler        sdk.AnteHandler            // ante handler for fee and auth
	postHandler        sdk.PostHandler            // post handler, optional, e.g. for tips
	initChainer        sdk.InitChainer            // initialize state with validators and state blob
	beginBlocker       sdk.BeginBlocker           // logic to run before any txs
	processProposal    sdk.ProcessProposalHandler // the handler which runs on ABCI ProcessProposal
	prepareProposal    sdk.PrepareProposalHandler // the handler which runs on ABCI PrepareProposal
	endBlocker         sdk.EndBlocker             // logic to run after all txs, and to determine valset changes
	prepareCheckStater sdk.PrepareCheckStater     // logic to run during commit using the checkState
	precommiter        sdk.Precommiter            // logic to run during commit using the deliverState
	addrPeerFilter     sdk.PeerFilter             // filter peers by address and port
	idPeerFilter       sdk.PeerFilter             // filter peers by node ID
	fauxMerkleMode     bool                       // if true, IAVL MountStores uses MountStoresDB for simulation speed.
>>>>>>> 131f382d

	// manages snapshots, i.e. dumps of app state at certain intervals
	snapshotManager *snapshots.Manager

	// volatile states:
	//
	// - checkState is set on InitChain and reset on Commit
	// - finalizeBlockState is set on InitChain and FinalizeBlock and set to nil
	// on Commit.
	//
	// - checkState: Used for CheckTx, which is set based on the previous block's
	// state. This state is never committed.
	//
	// - prepareProposalState: Used for PrepareProposal, which is set based on the
	// previous block's state. This state is never committed. In case of multiple
	// consensus rounds, the state is always reset to the previous block's state.
	//
	// - voteExtensionState: Used for ExtendVote and VerifyVoteExtension, which is
	// set based on the previous block's state. This state is never committed. In
	// case of multiple rounds, the state is always reset to the previous block's
	// state.
	//
	// - processProposalState: Used for ProcessProposal, which is set based on the
	// the previous block's state. This state is never committed. In case of
	// multiple rounds, the state is always reset to the previous block's state.
	//
	// - finalizeBlockState: Used for FinalizeBlock, which is set based on the
	// previous block's state. This state is committed.
	checkState           *state
	prepareProposalState *state
	processProposalState *state
	voteExtensionState   *state
	finalizeBlockState   *state

	// An inter-block write-through cache provided to the context during the ABCI
	// FinalizeBlock call.
	interBlockCache storetypes.MultiStorePersistentCache

<<<<<<< HEAD
	// absent validators from FinalizeBlock
	voteInfos []abci.VoteInfo

=======
>>>>>>> 131f382d
	// paramStore is used to query for ABCI consensus parameters from an
	// application parameter store.
	paramStore ParamStore

	// The minimum gas prices a validator is willing to accept for processing a
	// transaction. This is mainly used for DoS and spam prevention.
	minGasPrices sdk.DecCoins

	// initialHeight is the initial height at which we start the BaseApp
	initialHeight int64

	// flag for sealing options and parameters to a BaseApp
	sealed bool

	// block height at which to halt the chain and gracefully shutdown
	haltHeight uint64

	// minimum block time (in Unix seconds) at which to halt the chain and gracefully shutdown
	haltTime uint64

	// minRetainBlocks defines the minimum block height offset from the current
	// block being committed, such that all blocks past this offset are pruned
	// from CometBFT. It is used as part of the process of determining the
	// ResponseCommit.RetainHeight value during ABCI Commit. A value of 0 indicates
	// that no blocks should be pruned.
	//
	// Note: CometBFT block pruning is dependant on this parameter in conjunction
	// with the unbonding (safety threshold) period, state pruning and state sync
	// snapshot parameters to determine the correct minimum value of
	// ResponseCommit.RetainHeight.
	minRetainBlocks uint64

	// application's version string
	version string

	// application's protocol version that increments on every upgrade
	// if BaseApp is passed to the upgrade keeper's NewKeeper method.
	appVersion uint64

	// recovery handler for app.runTx method
	runTxRecoveryMiddleware recoveryMiddleware

	// trace set will return full stack traces for errors in ABCI Log field
	trace bool

	// indexEvents defines the set of events in the form {eventType}.{attributeKey},
	// which informs CometBFT what to index. If empty, all events will be indexed.
	indexEvents map[string]struct{}

	// streamingManager for managing instances and configuration of ABCIListener services
	streamingManager storetypes.StreamingManager

	chainID string
}

// NewBaseApp returns a reference to an initialized BaseApp. It accepts a
// variadic number of option functions, which act on the BaseApp to set
// configuration choices.
func NewBaseApp(
	name string, logger log.Logger, db dbm.DB, txDecoder sdk.TxDecoder, options ...func(*BaseApp),
) *BaseApp {
	app := &BaseApp{
		logger:           logger,
		name:             name,
		db:               db,
		cms:              store.NewCommitMultiStore(db, logger, storemetrics.NewNoOpMetrics()), // by default we use a no-op metric gather in store
		storeLoader:      DefaultStoreLoader,
		grpcQueryRouter:  NewGRPCQueryRouter(),
		msgServiceRouter: NewMsgServiceRouter(),
		txDecoder:        txDecoder,
		fauxMerkleMode:   false,
	}

	for _, option := range options {
		option(app)
	}

	if app.mempool == nil {
		app.SetMempool(mempool.NoOpMempool{})
	}

	abciProposalHandler := NewDefaultProposalHandler(app.mempool, app)

	if app.prepareProposal == nil {
		app.SetPrepareProposal(abciProposalHandler.PrepareProposalHandler())
	}

	if app.processProposal == nil {
		app.SetProcessProposal(abciProposalHandler.ProcessProposalHandler())
	}

	if app.interBlockCache != nil {
		app.cms.SetInterBlockCache(app.interBlockCache)
	}

	app.runTxRecoveryMiddleware = newDefaultRecoveryMiddleware()

	return app
}

// Name returns the name of the BaseApp.
func (app *BaseApp) Name() string {
	return app.name
}

// AppVersion returns the application's protocol version.
func (app *BaseApp) AppVersion() uint64 {
	return app.appVersion
}

// Version returns the application's version string.
func (app *BaseApp) Version() string {
	return app.version
}

// Logger returns the logger of the BaseApp.
func (app *BaseApp) Logger() log.Logger {
	return app.logger
}

// Trace returns the boolean value for logging error stack traces.
func (app *BaseApp) Trace() bool {
	return app.trace
}

// MsgServiceRouter returns the MsgServiceRouter of a BaseApp.
func (app *BaseApp) MsgServiceRouter() *MsgServiceRouter { return app.msgServiceRouter }

// SetMsgServiceRouter sets the MsgServiceRouter of a BaseApp.
func (app *BaseApp) SetMsgServiceRouter(msgServiceRouter *MsgServiceRouter) {
	app.msgServiceRouter = msgServiceRouter
}

// MountStores mounts all IAVL or DB stores to the provided keys in the BaseApp
// multistore.
func (app *BaseApp) MountStores(keys ...storetypes.StoreKey) {
	for _, key := range keys {
		switch key.(type) {
		case *storetypes.KVStoreKey:
			if !app.fauxMerkleMode {
				app.MountStore(key, storetypes.StoreTypeIAVL)
			} else {
				// StoreTypeDB doesn't do anything upon commit, and it doesn't
				// retain history, but it's useful for faster simulation.
				app.MountStore(key, storetypes.StoreTypeDB)
			}

		case *storetypes.TransientStoreKey:
			app.MountStore(key, storetypes.StoreTypeTransient)

		case *storetypes.MemoryStoreKey:
			app.MountStore(key, storetypes.StoreTypeMemory)

		default:
			panic(fmt.Sprintf("Unrecognized store key type :%T", key))
		}
	}
}

// MountKVStores mounts all IAVL or DB stores to the provided keys in the
// BaseApp multistore.
func (app *BaseApp) MountKVStores(keys map[string]*storetypes.KVStoreKey) {
	for _, key := range keys {
		if !app.fauxMerkleMode {
			app.MountStore(key, storetypes.StoreTypeIAVL)
		} else {
			// StoreTypeDB doesn't do anything upon commit, and it doesn't
			// retain history, but it's useful for faster simulation.
			app.MountStore(key, storetypes.StoreTypeDB)
		}
	}
}

// MountTransientStores mounts all transient stores to the provided keys in
// the BaseApp multistore.
func (app *BaseApp) MountTransientStores(keys map[string]*storetypes.TransientStoreKey) {
	for _, key := range keys {
		app.MountStore(key, storetypes.StoreTypeTransient)
	}
}

// MountMemoryStores mounts all in-memory KVStores with the BaseApp's internal
// commit multi-store.
func (app *BaseApp) MountMemoryStores(keys map[string]*storetypes.MemoryStoreKey) {
	skeys := maps.Keys(keys)
	sort.Strings(skeys)
	for _, key := range skeys {
		memKey := keys[key]
		app.MountStore(memKey, storetypes.StoreTypeMemory)
	}
}

// MountStore mounts a store to the provided key in the BaseApp multistore,
// using the default DB.
func (app *BaseApp) MountStore(key storetypes.StoreKey, typ storetypes.StoreType) {
	app.cms.MountStoreWithDB(key, typ, nil)
}

// LoadLatestVersion loads the latest application version. It will panic if
// called more than once on a running BaseApp.
func (app *BaseApp) LoadLatestVersion() error {
	err := app.storeLoader(app.cms)
	if err != nil {
		return fmt.Errorf("failed to load latest version: %w", err)
	}

	return app.Init()
}

// DefaultStoreLoader will be used by default and loads the latest version
func DefaultStoreLoader(ms storetypes.CommitMultiStore) error {
	return ms.LoadLatestVersion()
}

// CommitMultiStore returns the root multi-store.
// App constructor can use this to access the `cms`.
// UNSAFE: must not be used during the abci life cycle.
func (app *BaseApp) CommitMultiStore() storetypes.CommitMultiStore {
	return app.cms
}

// SnapshotManager returns the snapshot manager.
// application use this to register extra extension snapshotters.
func (app *BaseApp) SnapshotManager() *snapshots.Manager {
	return app.snapshotManager
}

// LoadVersion loads the BaseApp application version. It will panic if called
// more than once on a running baseapp.
func (app *BaseApp) LoadVersion(version int64) error {
	app.logger.Info("NOTICE: this could take a long time to migrate IAVL store to fastnode if you enable Fast Node.\n")
	err := app.cms.LoadVersion(version)
	if err != nil {
		return fmt.Errorf("failed to load version %d: %w", version, err)
	}

	return app.Init()
}

// LastCommitID returns the last CommitID of the multistore.
func (app *BaseApp) LastCommitID() storetypes.CommitID {
	return app.cms.LastCommitID()
}

// LastBlockHeight returns the last committed block height.
func (app *BaseApp) LastBlockHeight() int64 {
	return app.cms.LastCommitID().Version
}

// Init initializes the app. It seals the app, preventing any
// further modifications. In addition, it validates the app against
// the earlier provided settings. Returns an error if validation fails.
// nil otherwise. Panics if the app is already sealed.
func (app *BaseApp) Init() error {
	if app.sealed {
		panic("cannot call initFromMainStore: baseapp already sealed")
	}

	emptyHeader := cmtproto.Header{ChainID: app.chainID}

	// needed for the export command which inits from store but never calls initchain
	app.setState(execModeCheck, emptyHeader)
	app.Seal()

	if app.cms == nil {
		return errors.New("commit multi-store must not be nil")
	}

	return app.cms.GetPruning().Validate()
}

func (app *BaseApp) setMinGasPrices(gasPrices sdk.DecCoins) {
	app.minGasPrices = gasPrices
}

func (app *BaseApp) setHaltHeight(haltHeight uint64) {
	app.haltHeight = haltHeight
}

func (app *BaseApp) setHaltTime(haltTime uint64) {
	app.haltTime = haltTime
}

func (app *BaseApp) setMinRetainBlocks(minRetainBlocks uint64) {
	app.minRetainBlocks = minRetainBlocks
}

func (app *BaseApp) setInterBlockCache(cache storetypes.MultiStorePersistentCache) {
	app.interBlockCache = cache
}

func (app *BaseApp) setTrace(trace bool) {
	app.trace = trace
}

func (app *BaseApp) setIndexEvents(ie []string) {
	app.indexEvents = make(map[string]struct{})

	for _, e := range ie {
		app.indexEvents[e] = struct{}{}
	}
}

// Seal seals a BaseApp. It prohibits any further modifications to a BaseApp.
func (app *BaseApp) Seal() { app.sealed = true }

// IsSealed returns true if the BaseApp is sealed and false otherwise.
func (app *BaseApp) IsSealed() bool { return app.sealed }

// setState sets the BaseApp's state for the corresponding mode with a branched
// multi-store (i.e. a CacheMultiStore) and a new Context with the same
// multi-store branch, and provided header.
func (app *BaseApp) setState(mode execMode, header cmtproto.Header) {
	ms := app.cms.CacheMultiStore()
	baseState := &state{
		ms:  ms,
		ctx: sdk.NewContext(ms, header, false, app.logger).WithStreamingManager(app.streamingManager),
	}

	switch mode {
	case execModeCheck:
		baseState.ctx = baseState.ctx.WithIsCheckTx(true).WithMinGasPrices(app.minGasPrices)
		app.checkState = baseState

	case execModePrepareProposal:
		app.prepareProposalState = baseState

	case execModeProcessProposal:
		app.processProposalState = baseState

	case execModeVoteExtension:
		app.voteExtensionState = baseState

	case execModeFinalize:
		app.finalizeBlockState = baseState

	default:
		panic(fmt.Sprintf("invalid runTxMode for setState: %d", mode))
	}
}

// GetFinalizeBlockStateCtx returns the Context associated with the FinalizeBlock
// state. This Context can be used to write data derived from processing vote
// extensions to application state during ProcessProposal.
//
// NOTE:
// - Do NOT use or write to state using this Context unless you intend for
// that state to be committed.
// - Do NOT use or write to state using this Context on the first block.
func (app *BaseApp) GetFinalizeBlockStateCtx() sdk.Context {
	return app.finalizeBlockState.ctx
}

// GetConsensusParams returns the current consensus parameters from the BaseApp's
// ParamStore. If the BaseApp has no ParamStore defined, nil is returned.
func (app *BaseApp) GetConsensusParams(ctx sdk.Context) cmtproto.ConsensusParams {
	if app.paramStore == nil {
		return cmtproto.ConsensusParams{}
	}

	cp, err := app.paramStore.Get(ctx)
	if err != nil {
		panic(fmt.Errorf("consensus key is nil: %w", err))
	}

	return cp
}

// StoreConsensusParams sets the consensus parameters to the BaseApp's param
// store.
//
// NOTE: We're explicitly not storing the CometBFT app_version in the param store.
// It's stored instead in the x/upgrade store, with its own bump logic.
func (app *BaseApp) StoreConsensusParams(ctx sdk.Context, cp cmtproto.ConsensusParams) error {
	if app.paramStore == nil {
		panic("cannot store consensus params with no params store set")
	}

	return app.paramStore.Set(ctx, cp)
}

// AddRunTxRecoveryHandler adds custom app.runTx method panic handlers.
func (app *BaseApp) AddRunTxRecoveryHandler(handlers ...RecoveryHandler) {
	for _, h := range handlers {
		app.runTxRecoveryMiddleware = newRecoveryMiddleware(h, app.runTxRecoveryMiddleware)
	}
}

// GetMaximumBlockGas gets the maximum gas from the consensus params. It panics
// if maximum block gas is less than negative one and returns zero if negative
// one.
func (app *BaseApp) GetMaximumBlockGas(ctx sdk.Context) uint64 {
	cp := app.GetConsensusParams(ctx)
	if cp.Block == nil {
		return 0
	}

	maxGas := cp.Block.MaxGas

	switch {
	case maxGas < -1:
		panic(fmt.Sprintf("invalid maximum block gas: %d", maxGas))

	case maxGas == -1:
		return 0

	default:
		return uint64(maxGas)
	}
}

func (app *BaseApp) validateFinalizeBlockHeight(req *abci.RequestFinalizeBlock) error {
	if req.Height < 1 {
		return fmt.Errorf("invalid height: %d", req.Height)
	}

	lastBlockHeight := app.LastBlockHeight()

	// expectedHeight holds the expected height to validate
	var expectedHeight int64
	if lastBlockHeight == 0 && app.initialHeight > 1 {
		// In this case, we're validating the first block of the chain, i.e no
		// previous commit. The height we're expecting is the initial height.
		expectedHeight = app.initialHeight
	} else {
		// This case can mean two things:
		//
		// - Either there was already a previous commit in the store, in which
		// case we increment the version from there.
		// - Or there was no previous commit, in which case we start at version 1.
		expectedHeight = lastBlockHeight + 1
	}

	if req.Height != expectedHeight {
		return fmt.Errorf("invalid height: %d; expected: %d", req.Height, expectedHeight)
	}

	return nil
}

// validateBasicTxMsgs executes basic validator calls for messages.
func validateBasicTxMsgs(msgs []sdk.Msg) error {
	if len(msgs) == 0 {
		return errorsmod.Wrap(sdkerrors.ErrInvalidRequest, "must contain at least one message")
	}

	for _, msg := range msgs {
		m, ok := msg.(sdk.HasValidateBasic)
		if !ok {
			continue
		}

		if err := m.ValidateBasic(); err != nil {
			return err
		}
	}

	return nil
}

func (app *BaseApp) getState(mode execMode) *state {
	switch mode {
	case execModeFinalize:
		return app.finalizeBlockState

	case execModePrepareProposal:
		return app.prepareProposalState

	case execModeProcessProposal:
		return app.processProposalState

	default:
		return app.checkState
	}
}

func (app *BaseApp) getBlockGasMeter(ctx sdk.Context) storetypes.GasMeter {
	if maxGas := app.GetMaximumBlockGas(ctx); maxGas > 0 {
		return storetypes.NewGasMeter(maxGas)
	}

	return storetypes.NewInfiniteGasMeter()
}

// retrieve the context for the tx w/ txBytes and other memoized values.
func (app *BaseApp) getContextForTx(mode execMode, txBytes []byte) sdk.Context {
	modeState := app.getState(mode)
	if modeState == nil {
		panic(fmt.Sprintf("state is nil for mode %v", mode))
	}
	ctx := modeState.ctx.
		WithTxBytes(txBytes)
		// WithVoteInfos(app.voteInfos) // TODO: identify if this is needed

	ctx = ctx.WithConsensusParams(app.GetConsensusParams(ctx))

	if mode == execModeReCheck {
		ctx = ctx.WithIsReCheckTx(true)
	}

	if mode == execModeSimulate {
		ctx, _ = ctx.CacheContext()
	}

	return ctx
}

// cacheTxContext returns a new context based off of the provided context with
// a branched multi-store.
func (app *BaseApp) cacheTxContext(ctx sdk.Context, txBytes []byte) (sdk.Context, storetypes.CacheMultiStore) {
	ms := ctx.MultiStore()
	// TODO: https://github.com/cosmos/cosmos-sdk/issues/2824
	msCache := ms.CacheMultiStore()
	if msCache.TracingEnabled() {
		msCache = msCache.SetTracingContext(
			storetypes.TraceContext(
				map[string]interface{}{
					"txHash": fmt.Sprintf("%X", tmhash.Sum(txBytes)),
				},
			),
		).(storetypes.CacheMultiStore)
	}

	return ctx.WithMultiStore(msCache), msCache
}

func (app *BaseApp) beginBlock(req *abci.RequestFinalizeBlock) sdk.BeginBlock {
	var (
		resp sdk.BeginBlock
		err  error
	)

	if app.beginBlocker != nil {
		resp, err = app.beginBlocker(app.finalizeBlockState.ctx)
		if err != nil {
			panic(err)
		}

		// append BeginBlock attributes to all events in the EndBlock response
		for i, event := range resp.Events {
			resp.Events[i].Attributes = append(
				event.Attributes,
				abci.EventAttribute{Key: "mode", Value: "BeginBlock"},
			)
		}

		resp.Events = sdk.MarkEventsToIndex(resp.Events, app.indexEvents)
	}

	return resp
}

func (app *BaseApp) deliverTx(tx []byte) *abci.ExecTxResult {
	gInfo := sdk.GasInfo{}
	resultStr := "successful"

	var resp *abci.ExecTxResult

	defer func() {
		telemetry.IncrCounter(1, "tx", "count")
		telemetry.IncrCounter(1, "tx", resultStr)
		telemetry.SetGauge(float32(gInfo.GasUsed), "tx", "gas", "used")
		telemetry.SetGauge(float32(gInfo.GasWanted), "tx", "gas", "wanted")
	}()

	gInfo, result, anteEvents, err := app.runTx(execModeFinalize, tx)
	if err != nil {
		resultStr = "failed"
		resp = sdkerrors.ResponseExecTxResultWithEvents(
			err,
			gInfo.GasWanted,
			gInfo.GasUsed,
			sdk.MarkEventsToIndex(anteEvents, app.indexEvents),
			app.trace,
		)
		return resp
	}

	resp = &abci.ExecTxResult{
		GasWanted: int64(gInfo.GasWanted),
		GasUsed:   int64(gInfo.GasUsed),
		Log:       result.Log,
		Data:      result.Data,
		Events:    sdk.MarkEventsToIndex(result.Events, app.indexEvents),
	}

	return resp
}

// endBlock is an application-defined function that is called after transactions
// have been processed in FinalizeBlock.
func (app *BaseApp) endBlock(ctx context.Context) (sdk.EndBlock, error) {
	var endblock sdk.EndBlock

	if app.endBlocker != nil {
		eb, err := app.endBlocker(app.finalizeBlockState.ctx)
		if err != nil {
			panic(err)
		}

		// append EndBlock attributes to all events in the EndBlock response
		for i, event := range eb.Events {
			eb.Events[i].Attributes = append(
				event.Attributes,
				abci.EventAttribute{Key: "mode", Value: "EndBlock"},
			)
		}

		eb.Events = sdk.MarkEventsToIndex(eb.Events, app.indexEvents)
		endblock = eb
	}

	return endblock, nil
}

// runTx processes a transaction within a given execution mode, encoded transaction
// bytes, and the decoded transaction itself. All state transitions occur through
// a cached Context depending on the mode provided. State only gets persisted
// if all messages get executed successfully and the execution mode is DeliverTx.
// Note, gas execution info is always returned. A reference to a Result is
// returned if the tx does not run out of gas and if all the messages are valid
// and execute successfully. An error is returned otherwise.
func (app *BaseApp) runTx(mode execMode, txBytes []byte) (gInfo sdk.GasInfo, result *sdk.Result, anteEvents []abci.Event, err error) {
	// NOTE: GasWanted should be returned by the AnteHandler. GasUsed is
	// determined by the GasMeter. We need access to the context to get the gas
	// meter, so we initialize upfront.
	var gasWanted uint64

	ctx := app.getContextForTx(mode, txBytes)
	ms := ctx.MultiStore()

	// only run the tx if there is block gas remaining
	if mode == execModeFinalize && ctx.BlockGasMeter().IsOutOfGas() {
		return gInfo, nil, nil, errorsmod.Wrap(sdkerrors.ErrOutOfGas, "no block gas left to run tx")
	}

	defer func() {
		if r := recover(); r != nil {
			recoveryMW := newOutOfGasRecoveryMiddleware(gasWanted, ctx, app.runTxRecoveryMiddleware)
			err, result = processRecovery(r, recoveryMW), nil
		}

		gInfo = sdk.GasInfo{GasWanted: gasWanted, GasUsed: ctx.GasMeter().GasConsumed()}
	}()

	blockGasConsumed := false

	// consumeBlockGas makes sure block gas is consumed at most once. It must
	// happen after tx processing, and must be executed even if tx processing
	// fails. Hence, it's execution is deferred.
	consumeBlockGas := func() {
		if !blockGasConsumed {
			blockGasConsumed = true
			ctx.BlockGasMeter().ConsumeGas(
				ctx.GasMeter().GasConsumedToLimit(), "block gas meter",
			)
		}
	}

	// If BlockGasMeter() panics it will be caught by the above recover and will
	// return an error - in any case BlockGasMeter will consume gas past the limit.
	//
	// NOTE: consumeBlockGas must exist in a separate defer function from the
	// general deferred recovery function to recover from consumeBlockGas as it'll
	// be executed first (deferred statements are executed as stack).
	if mode == execModeFinalize {
		defer consumeBlockGas()
	}

	tx, err := app.txDecoder(txBytes)
	if err != nil {
		return sdk.GasInfo{}, nil, nil, err
	}

	msgs := tx.GetMsgs()
	if err := validateBasicTxMsgs(msgs); err != nil {
		return sdk.GasInfo{}, nil, nil, err
	}

	if app.anteHandler != nil {
		var (
			anteCtx sdk.Context
			msCache storetypes.CacheMultiStore
		)

		// Branch context before AnteHandler call in case it aborts.
		// This is required for both CheckTx and DeliverTx.
		// Ref: https://github.com/cosmos/cosmos-sdk/issues/2772
		//
		// NOTE: Alternatively, we could require that AnteHandler ensures that
		// writes do not happen if aborted/failed.  This may have some
		// performance benefits, but it'll be more difficult to get right.
		anteCtx, msCache = app.cacheTxContext(ctx, txBytes)
		anteCtx = anteCtx.WithEventManager(sdk.NewEventManager())
		newCtx, err := app.anteHandler(anteCtx, tx, mode == execModeSimulate)

		if !newCtx.IsZero() {
			// At this point, newCtx.MultiStore() is a store branch, or something else
			// replaced by the AnteHandler. We want the original multistore.
			//
			// Also, in the case of the tx aborting, we need to track gas consumed via
			// the instantiated gas meter in the AnteHandler, so we update the context
			// prior to returning.
			ctx = newCtx.WithMultiStore(ms)
		}

		events := ctx.EventManager().Events()

		// GasMeter expected to be set in AnteHandler
		gasWanted = ctx.GasMeter().Limit()

		if err != nil {
			return gInfo, nil, nil, err
		}

		msCache.Write()
		anteEvents = events.ToABCIEvents()
	}

	if mode == execModeCheck {
		err = app.mempool.Insert(ctx, tx)
		if err != nil {
			return gInfo, nil, anteEvents, err
		}
	} else if mode == execModeFinalize {
		err = app.mempool.Remove(tx)
		if err != nil && !errors.Is(err, mempool.ErrTxNotFound) {
			return gInfo, nil, anteEvents,
				fmt.Errorf("failed to remove tx from mempool: %w", err)
		}
	}

	// Create a new Context based off of the existing Context with a MultiStore branch
	// in case message processing fails. At this point, the MultiStore
	// is a branch of a branch.
	runMsgCtx, msCache := app.cacheTxContext(ctx, txBytes)

	// Attempt to execute all messages and only update state if all messages pass
	// and we're in DeliverTx. Note, runMsgs will never return a reference to a
	// Result if any single message fails or does not have a registered Handler.
	result, err = app.runMsgs(runMsgCtx, msgs, mode)
	if err == nil {
		// Run optional postHandlers.
		//
		// Note: If the postHandler fails, we also revert the runMsgs state.
		if app.postHandler != nil {
			// The runMsgCtx context currently contains events emitted by the ante handler.
			// We clear this to correctly order events without duplicates.
			// Note that the state is still preserved.
			postCtx := runMsgCtx.WithEventManager(sdk.NewEventManager())

			newCtx, err := app.postHandler(postCtx, tx, mode == execModeSimulate, err == nil)
			if err != nil {
				return gInfo, nil, anteEvents, err
			}

			result.Events = append(result.Events, newCtx.EventManager().ABCIEvents()...)
		}

		if mode == execModeFinalize {
			// When block gas exceeds, it'll panic and won't commit the cached store.
			consumeBlockGas()

			msCache.Write()
		}

		if len(anteEvents) > 0 && (mode == execModeFinalize || mode == execModeSimulate) {
			// append the events in the order of occurrence
			result.Events = append(anteEvents, result.Events...)
		}
	}

	return gInfo, result, anteEvents, err
}

// runMsgs iterates through a list of messages and executes them with the provided
// Context and execution mode. Messages will only be executed during simulation
// and DeliverTx. An error is returned if any single message fails or if a
// Handler does not exist for a given message route. Otherwise, a reference to a
// Result is returned. The caller must not commit state if an error is returned.
<<<<<<< HEAD
func (app *BaseApp) runMsgs(ctx sdk.Context, msgs []sdk.Msg, mode execMode) (*sdk.Result, error) {
	msgLogs := make(sdk.ABCIMessageLogs, 0, len(msgs))
=======
func (app *BaseApp) runMsgs(ctx sdk.Context, msgs []sdk.Msg, mode runTxMode) (*sdk.Result, error) {
>>>>>>> 131f382d
	events := sdk.EmptyEvents()
	var msgResponses []*codectypes.Any

	// NOTE: GasWanted is determined by the AnteHandler and GasUsed by the GasMeter.
	for i, msg := range msgs {
		if mode != execModeFinalize && mode != execModeSimulate {
			break
		}

		handler := app.msgServiceRouter.Handler(msg)
		if handler == nil {
			return nil, errorsmod.Wrapf(sdkerrors.ErrUnknownRequest, "can't route message %+v", msg)
		}

		// ADR 031 request type routing
		msgResult, err := handler(ctx, msg)
		if err != nil {
			return nil, errorsmod.Wrapf(err, "failed to execute message; message index: %d", i)
		}

		// create message events
		msgEvents := createEvents(msgResult.GetEvents(), msg)

		// append message events and data
		//
		// Note: Each message result's data must be length-prefixed in order to
		// separate each result.
		for j, event := range msgEvents {
			// append message index to all events
			msgEvents[j] = event.AppendAttributes(sdk.NewAttribute("msg_index", strconv.Itoa(i)))
		}

		events = events.AppendEvents(msgEvents)

		// Each individual sdk.Result that went through the MsgServiceRouter
		// (which should represent 99% of the Msgs now, since everyone should
		// be using protobuf Msgs) has exactly one Msg response, set inside
		// `WrapServiceResult`. We take that Msg response, and aggregate it
		// into an array.
		if len(msgResult.MsgResponses) > 0 {
			msgResponse := msgResult.MsgResponses[0]
			if msgResponse == nil {
				return nil, sdkerrors.ErrLogic.Wrapf("got nil Msg response at index %d for msg %s", i, sdk.MsgTypeURL(msg))
			}
			msgResponses = append(msgResponses, msgResponse)
		}

	}

	data, err := makeABCIData(msgResponses)
	if err != nil {
		return nil, errorsmod.Wrap(err, "failed to marshal tx data")
	}

	return &sdk.Result{
		Data:         data,
		Events:       events.ToABCIEvents(),
		MsgResponses: msgResponses,
	}, nil
}

// makeABCIData generates the Data field to be sent to ABCI Check/DeliverTx.
func makeABCIData(msgResponses []*codectypes.Any) ([]byte, error) {
	return proto.Marshal(&sdk.TxMsgData{MsgResponses: msgResponses})
}

func createEvents(events sdk.Events, msg sdk.Msg) sdk.Events {
	eventMsgName := sdk.MsgTypeURL(msg)
	msgEvent := sdk.NewEvent(sdk.EventTypeMessage, sdk.NewAttribute(sdk.AttributeKeyAction, eventMsgName))

	// we set the signer attribute as the sender
	if len(msg.GetSigners()) > 0 && !msg.GetSigners()[0].Empty() {
		msgEvent = msgEvent.AppendAttributes(sdk.NewAttribute(sdk.AttributeKeySender, msg.GetSigners()[0].String()))
	}

	// verify that events have no module attribute set
	if _, found := events.GetAttributes(sdk.AttributeKeyModule); !found {
		if moduleName := sdk.GetModuleNameFromTypeURL(eventMsgName); moduleName != "" {
			msgEvent = msgEvent.AppendAttributes(sdk.NewAttribute(sdk.AttributeKeyModule, moduleName))
		}
	}

	return sdk.Events{msgEvent}.AppendEvents(events)
}

// PrepareProposalVerifyTx performs transaction verification when a proposer is
// creating a block proposal during PrepareProposal. Any state committed to the
// PrepareProposal state internally will be discarded. <nil, err> will be
// returned if the transaction cannot be encoded. <bz, nil> will be returned if
// the transaction is valid, otherwise <bz, err> will be returned.
func (app *BaseApp) PrepareProposalVerifyTx(tx sdk.Tx) ([]byte, error) {
	bz, err := app.txEncoder(tx)
	if err != nil {
		return nil, err
	}

	_, _, _, err = app.runTx(execModePrepareProposal, bz)
	if err != nil {
		return nil, err
	}

	return bz, nil
}

// ProcessProposalVerifyTx performs transaction verification when receiving a
// block proposal during ProcessProposal. Any state committed to the
// ProcessProposal state internally will be discarded. <nil, err> will be
// returned if the transaction cannot be decoded. <Tx, nil> will be returned if
// the transaction is valid, otherwise <Tx, err> will be returned.
func (app *BaseApp) ProcessProposalVerifyTx(txBz []byte) (sdk.Tx, error) {
	tx, err := app.txDecoder(txBz)
	if err != nil {
		return nil, err
	}

	_, _, _, err = app.runTx(execModeProcessProposal, txBz)
	if err != nil {
		return nil, err
	}

	return tx, nil
}<|MERGE_RESOLUTION|>--- conflicted
+++ resolved
@@ -65,7 +65,6 @@
 	txDecoder         sdk.TxDecoder // unmarshal []byte into sdk.Tx
 	txEncoder         sdk.TxEncoder // marshal sdk.Tx into []byte
 
-<<<<<<< HEAD
 	mempool     mempool.Mempool // application side mempool
 	anteHandler sdk.AnteHandler // ante handler for fee and auth
 	postHandler sdk.PostHandler // post handler, optional, e.g. for tips
@@ -81,21 +80,6 @@
 	addrPeerFilter sdk.PeerFilter // filter peers by address and port
 	idPeerFilter   sdk.PeerFilter // filter peers by node ID
 	fauxMerkleMode bool           // if true, IAVL MountStores uses MountStoresDB for simulation speed.
-=======
-	mempool            mempool.Mempool            // application side mempool
-	anteHandler        sdk.AnteHandler            // ante handler for fee and auth
-	postHandler        sdk.PostHandler            // post handler, optional, e.g. for tips
-	initChainer        sdk.InitChainer            // initialize state with validators and state blob
-	beginBlocker       sdk.BeginBlocker           // logic to run before any txs
-	processProposal    sdk.ProcessProposalHandler // the handler which runs on ABCI ProcessProposal
-	prepareProposal    sdk.PrepareProposalHandler // the handler which runs on ABCI PrepareProposal
-	endBlocker         sdk.EndBlocker             // logic to run after all txs, and to determine valset changes
-	prepareCheckStater sdk.PrepareCheckStater     // logic to run during commit using the checkState
-	precommiter        sdk.Precommiter            // logic to run during commit using the deliverState
-	addrPeerFilter     sdk.PeerFilter             // filter peers by address and port
-	idPeerFilter       sdk.PeerFilter             // filter peers by node ID
-	fauxMerkleMode     bool                       // if true, IAVL MountStores uses MountStoresDB for simulation speed.
->>>>>>> 131f382d
 
 	// manages snapshots, i.e. dumps of app state at certain intervals
 	snapshotManager *snapshots.Manager
@@ -134,12 +118,6 @@
 	// FinalizeBlock call.
 	interBlockCache storetypes.MultiStorePersistentCache
 
-<<<<<<< HEAD
-	// absent validators from FinalizeBlock
-	voteInfos []abci.VoteInfo
-
-=======
->>>>>>> 131f382d
 	// paramStore is used to query for ABCI consensus parameters from an
 	// application parameter store.
 	paramStore ParamStore
@@ -920,12 +898,7 @@
 // and DeliverTx. An error is returned if any single message fails or if a
 // Handler does not exist for a given message route. Otherwise, a reference to a
 // Result is returned. The caller must not commit state if an error is returned.
-<<<<<<< HEAD
 func (app *BaseApp) runMsgs(ctx sdk.Context, msgs []sdk.Msg, mode execMode) (*sdk.Result, error) {
-	msgLogs := make(sdk.ABCIMessageLogs, 0, len(msgs))
-=======
-func (app *BaseApp) runMsgs(ctx sdk.Context, msgs []sdk.Msg, mode runTxMode) (*sdk.Result, error) {
->>>>>>> 131f382d
 	events := sdk.EmptyEvents()
 	var msgResponses []*codectypes.Any
 
