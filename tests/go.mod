module github.com/cosmos/cosmos-sdk/tests

go 1.19

require (
	cosmossdk.io/api v0.2.1
	cosmossdk.io/depinject v1.0.0-alpha.3
	cosmossdk.io/math v1.0.0-beta.3
	cosmossdk.io/simapp v0.0.0-20220908203654-84d4bf5accad
	github.com/cosmos/cosmos-sdk v0.0.0-00010101000000-000000000000
	github.com/cosmos/gogoproto v1.4.2
	github.com/golang/mock v1.6.0
	github.com/google/uuid v1.3.0
	github.com/spf13/cobra v1.6.1
	github.com/stretchr/testify v1.8.1
	github.com/tendermint/tendermint v0.37.0-alpha.2
	github.com/tendermint/tm-db v0.6.7
	pgregory.net/rapid v0.5.3
)

require (
	cloud.google.com/go v0.100.2 // indirect
	cloud.google.com/go/compute v1.6.1 // indirect
	cloud.google.com/go/iam v0.3.0 // indirect
	cloud.google.com/go/storage v1.14.0 // indirect
	cosmossdk.io/core v0.3.0 // indirect
	cosmossdk.io/errors v1.0.0-beta.7 // indirect
	filippo.io/edwards25519 v1.0.0-rc.1 // indirect
	github.com/99designs/go-keychain v0.0.0-20191008050251-8e49817e8af4 // indirect
	github.com/99designs/keyring v1.2.1 // indirect
	github.com/ChainSafe/go-schnorrkel v0.0.0-20200405005733-88cbf1b4c40d // indirect
	github.com/armon/go-metrics v0.4.1 // indirect
	github.com/aws/aws-sdk-go v1.40.45 // indirect
	github.com/beorn7/perks v1.0.1 // indirect
	github.com/bgentry/go-netrc v0.0.0-20140422174119-9fd32a8b3d3d // indirect
	github.com/bgentry/speakeasy v0.1.0 // indirect
	github.com/btcsuite/btcd v0.22.2 // indirect
	github.com/btcsuite/btcd/btcec/v2 v2.2.1 // indirect
	github.com/cenkalti/backoff/v4 v4.1.3 // indirect
	github.com/cespare/xxhash v1.1.0 // indirect
	github.com/cespare/xxhash/v2 v2.1.2 // indirect
	github.com/chzyer/readline v0.0.0-20180603132655-2972be24d48e // indirect
	github.com/cockroachdb/apd/v2 v2.0.2 // indirect
	github.com/coinbase/rosetta-sdk-go v0.8.1 // indirect
	github.com/confio/ics23/go v0.7.0 // indirect
	github.com/cosmos/btcutil v1.0.4 // indirect
	github.com/cosmos/cosmos-proto v1.0.0-alpha8 // indirect
	github.com/cosmos/go-bip39 v1.0.0 // indirect
	github.com/cosmos/gorocksdb v1.2.0 // indirect
	github.com/cosmos/iavl v0.19.3 // indirect
	github.com/cosmos/ledger-cosmos-go v0.11.1 // indirect
	github.com/cosmos/ledger-go v0.9.2 // indirect
	github.com/creachadair/taskgroup v0.3.2 // indirect
	github.com/danieljoos/wincred v1.1.2 // indirect
	github.com/davecgh/go-spew v1.1.1 // indirect
	github.com/decred/dcrd/dcrec/secp256k1/v4 v4.0.1 // indirect
	github.com/desertbit/timer v0.0.0-20180107155436-c41aec40b27f // indirect
	github.com/dgraph-io/badger/v2 v2.2007.4 // indirect
	github.com/dgraph-io/ristretto v0.1.0 // indirect
	github.com/dgryski/go-farm v0.0.0-20200201041132-a6ae2369ad13 // indirect
	github.com/dustin/go-humanize v1.0.0 // indirect
	github.com/dvsekhvalnov/jose2go v1.5.0 // indirect
	github.com/felixge/httpsnoop v1.0.2 // indirect
	github.com/fsnotify/fsnotify v1.5.4 // indirect
	github.com/go-kit/kit v0.12.0 // indirect
	github.com/go-kit/log v0.2.1 // indirect
	github.com/go-logfmt/logfmt v0.5.1 // indirect
	github.com/godbus/dbus v0.0.0-20190726142602-4481cbc300e2 // indirect
	github.com/gogo/gateway v1.1.0 // indirect
	github.com/gogo/googleapis v1.4.1-0.20201022092350-68b0159b7869 // indirect
	github.com/gogo/protobuf v1.3.2 // indirect
	github.com/golang/glog v1.0.0 // indirect
	github.com/golang/groupcache v0.0.0-20210331224755-41bb18bfe9da // indirect
	github.com/golang/protobuf v1.5.2 // indirect
	github.com/golang/snappy v0.0.4 // indirect
	github.com/google/btree v1.1.2 // indirect
	github.com/google/orderedcode v0.0.1 // indirect
	github.com/googleapis/gax-go/v2 v2.4.0 // indirect
	github.com/gorilla/handlers v1.5.1 // indirect
	github.com/gorilla/mux v1.8.0 // indirect
	github.com/gorilla/websocket v1.5.0 // indirect
	github.com/grpc-ecosystem/go-grpc-middleware v1.3.0 // indirect
	github.com/grpc-ecosystem/grpc-gateway v1.16.0 // indirect
	github.com/gsterjov/go-libsecret v0.0.0-20161001094733-a6f4afe4910c // indirect
	github.com/gtank/merlin v0.1.1 // indirect
	github.com/gtank/ristretto255 v0.1.2 // indirect
	github.com/hashicorp/go-cleanhttp v0.5.2 // indirect
	github.com/hashicorp/go-getter v1.6.2 // indirect
	github.com/hashicorp/go-immutable-radix v1.3.1 // indirect
	github.com/hashicorp/go-safetemp v1.0.0 // indirect
	github.com/hashicorp/go-version v1.6.0 // indirect
	github.com/hashicorp/golang-lru v0.5.5-0.20210104140557-80c98217689d // indirect
	github.com/hashicorp/hcl v1.0.0 // indirect
	github.com/hdevalence/ed25519consensus v0.0.0-20220222234857-c00d1f31bab3 // indirect
	github.com/improbable-eng/grpc-web v0.15.0 // indirect
	github.com/inconshreveable/mousetrap v1.0.1 // indirect
	github.com/jmespath/go-jmespath v0.4.0 // indirect
	github.com/jmhodges/levigo v1.0.0 // indirect
	github.com/klauspost/compress v1.15.11 // indirect
	github.com/lib/pq v1.10.6 // indirect
	github.com/libp2p/go-buffer-pool v0.1.0 // indirect
	github.com/magiconair/properties v1.8.6 // indirect
	github.com/manifoldco/promptui v0.9.0 // indirect
	github.com/mattn/go-isatty v0.0.16 // indirect
	github.com/matttproud/golang_protobuf_extensions v1.0.2-0.20181231171920-c182affec369 // indirect
	github.com/mimoo/StrobeGo v0.0.0-20210601165009-122bf33a46e0 // indirect
	github.com/minio/highwayhash v1.0.2 // indirect
	github.com/mitchellh/go-homedir v1.1.0 // indirect
	github.com/mitchellh/go-testing-interface v1.0.0 // indirect
	github.com/mitchellh/mapstructure v1.5.0 // indirect
	github.com/mtibben/percent v0.2.1 // indirect
	github.com/pelletier/go-toml v1.9.5 // indirect
	github.com/pelletier/go-toml/v2 v2.0.5 // indirect
	github.com/petermattis/goid v0.0.0-20180202154549-b0b1615b78e5 // indirect
	github.com/pkg/errors v0.9.1 // indirect
	github.com/pmezard/go-difflib v1.0.0 // indirect
	github.com/prometheus/client_golang v1.13.0 // indirect
	github.com/prometheus/client_model v0.2.0 // indirect
	github.com/prometheus/common v0.37.0 // indirect
	github.com/prometheus/procfs v0.8.0 // indirect
	github.com/rakyll/statik v0.1.7 // indirect
	github.com/rcrowley/go-metrics v0.0.0-20201227073835-cf1acfcdf475 // indirect
	github.com/rs/cors v1.8.2 // indirect
	github.com/sasha-s/go-deadlock v0.3.1 // indirect
	github.com/spf13/afero v1.8.2 // indirect
	github.com/spf13/cast v1.5.0 // indirect
	github.com/spf13/jwalterweatherman v1.1.0 // indirect
	github.com/spf13/pflag v1.0.5 // indirect
	github.com/spf13/viper v1.13.0 // indirect
	github.com/subosito/gotenv v1.4.1 // indirect
	github.com/syndtr/goleveldb v1.0.1-0.20210819022825-2ae1ddf74ef7 // indirect
	github.com/tendermint/btcd v0.1.1 // indirect
	github.com/tendermint/crypto v0.0.0-20191022145703-50d29ede1e15 // indirect
	github.com/tendermint/go-amino v0.16.0 // indirect
	github.com/ulikunitz/xz v0.5.8 // indirect
	github.com/zondax/hid v0.9.1-0.20220302062450-5552068d2266 // indirect
	go.etcd.io/bbolt v1.3.6 // indirect
	go.opencensus.io v0.23.0 // indirect
	golang.org/x/crypto v0.0.0-20221010152910-d6f0a8c073c2 // indirect
<<<<<<< HEAD
	golang.org/x/exp v0.0.0-20220827204233-334a2380cb91 // indirect
=======
	golang.org/x/exp v0.0.0-20221019170559-20944726eadf // indirect
>>>>>>> a19c3a60
	golang.org/x/net v0.0.0-20221017152216-f25eb7ecb193 // indirect
	golang.org/x/oauth2 v0.0.0-20220411215720-9780585627b5 // indirect
	golang.org/x/sys v0.0.0-20221013171732-95e765b1cc43 // indirect
	golang.org/x/term v0.0.0-20220722155259-a9ba230a4035 // indirect
	golang.org/x/text v0.3.8 // indirect
	golang.org/x/xerrors v0.0.0-20220517211312-f3a8303e98df // indirect
	google.golang.org/api v0.81.0 // indirect
	google.golang.org/appengine v1.6.7 // indirect
	google.golang.org/genproto v0.0.0-20221014213838-99cd37c6964a // indirect
	google.golang.org/grpc v1.50.1 // indirect
	google.golang.org/protobuf v1.28.1 // indirect
	gopkg.in/ini.v1 v1.67.0 // indirect
	gopkg.in/yaml.v2 v2.4.0 // indirect
	gopkg.in/yaml.v3 v3.0.1 // indirect
	nhooyr.io/websocket v1.8.6 // indirect
	sigs.k8s.io/yaml v1.3.0 // indirect
)

replace (
	// We always want to test against the latest version of the simapp.
	cosmossdk.io/simapp => ../simapp
	cosmossdk.io/api => ../api
	github.com/99designs/keyring => github.com/cosmos/keyring v1.2.0
	// We always want to test against the latest version of the SDK.
	github.com/cosmos/cosmos-sdk => ../.
	// Fix upstream GHSA-h395-qcrw-5vmq vulnerability.
	// TODO Remove it: https://github.com/cosmos/cosmos-sdk/issues/10409
	github.com/gin-gonic/gin => github.com/gin-gonic/gin v1.8.1
	github.com/gogo/gateway => github.com/notional-labs/gateway v1.1.1-0.20220417180718-8e60e17a098d
)

replace cosmossdk.io/core => ../core<|MERGE_RESOLUTION|>--- conflicted
+++ resolved
@@ -137,11 +137,7 @@
 	go.etcd.io/bbolt v1.3.6 // indirect
 	go.opencensus.io v0.23.0 // indirect
 	golang.org/x/crypto v0.0.0-20221010152910-d6f0a8c073c2 // indirect
-<<<<<<< HEAD
-	golang.org/x/exp v0.0.0-20220827204233-334a2380cb91 // indirect
-=======
 	golang.org/x/exp v0.0.0-20221019170559-20944726eadf // indirect
->>>>>>> a19c3a60
 	golang.org/x/net v0.0.0-20221017152216-f25eb7ecb193 // indirect
 	golang.org/x/oauth2 v0.0.0-20220411215720-9780585627b5 // indirect
 	golang.org/x/sys v0.0.0-20221013171732-95e765b1cc43 // indirect
@@ -163,7 +159,6 @@
 replace (
 	// We always want to test against the latest version of the simapp.
 	cosmossdk.io/simapp => ../simapp
-	cosmossdk.io/api => ../api
 	github.com/99designs/keyring => github.com/cosmos/keyring v1.2.0
 	// We always want to test against the latest version of the SDK.
 	github.com/cosmos/cosmos-sdk => ../.
@@ -171,6 +166,4 @@
 	// TODO Remove it: https://github.com/cosmos/cosmos-sdk/issues/10409
 	github.com/gin-gonic/gin => github.com/gin-gonic/gin v1.8.1
 	github.com/gogo/gateway => github.com/notional-labs/gateway v1.1.1-0.20220417180718-8e60e17a098d
-)
-
-replace cosmossdk.io/core => ../core+)