schema = 3

[mod]
  [mod."cloud.google.com/go"]
    version = "v0.110.6"
    hash = "sha256-d6gleO749fDuNx0F/3R+ZNAIliCVqBVZauCu4A4Cbwg="
  [mod."cloud.google.com/go/compute"]
    version = "v1.23.0"
    hash = "sha256-Pd5tMfeatH7p/Mh4b5qUqE9vMDgwwTg6/3Hb8uFZyUw="
  [mod."cloud.google.com/go/compute/metadata"]
    version = "v0.2.3"
    hash = "sha256-kYB1FTQRdTDqCqJzSU/jJYbVUGyxbkASUKbEs36FUyU="
  [mod."cloud.google.com/go/iam"]
    version = "v1.1.1"
    hash = "sha256-VANDj1f2Ckjco+l0KG4uboPE5i2xbbclvZGCojqWepc="
  [mod."cloud.google.com/go/storage"]
    version = "v1.31.0"
    hash = "sha256-d59Q6JjMga6/7d1TtFW9GuAq+6O2U4LhNesz3Knmo0E="
<<<<<<< HEAD
=======
  [mod."cosmossdk.io/api"]
    version = "v0.7.1-0.20230820170544-1bd37053e0c0"
    hash = "sha256-iASrjR6a28d+feKXAtP4lEoKlx+TBZm/Q7IBJhR6Omo="
>>>>>>> d4f874d4
  [mod."cosmossdk.io/collections"]
    version = "v0.4.0"
    hash = "sha256-minFyzgO/D+Oda4E3B1qvOAN5qd65SjS6nmjca4cp/8="
  [mod."cosmossdk.io/core"]
    version = "v0.12.0"
    hash = "sha256-/BbjTNEoPUQaHf0j+QEp3rmCkrzlYqWhE9lpffGCib0="
  [mod."cosmossdk.io/depinject"]
    version = "v1.0.0-alpha.4"
    hash = "sha256-xpLH0K6ivQznFrLw2hmhWIIyYgqjstV47OhTEj/c1oQ="
  [mod."cosmossdk.io/errors"]
    version = "v1.0.0"
    hash = "sha256-ZD1fhIefk3qkt9I4+ed9NBmBqTDvym9cXWmgFBh5qu0="
  [mod."cosmossdk.io/log"]
    version = "v1.2.1"
    hash = "sha256-2Mb0jQ5Yvi+2fvhCVEiiacwODXM8+6vhsKOnHz+wsiY="
  [mod."cosmossdk.io/math"]
    version = "v1.1.2"
    hash = "sha256-i/qHqbA3ptTvIBITkdWITn+owFBwcgJSBiV04MhSGyA="
  [mod."cosmossdk.io/store"]
    version = "v1.0.0-rc.0"
    hash = "sha256-DgW4ZrDwmgsPtEXajPyAsrQuPjXekw5PfsYFvA5yuiE="
  [mod."cosmossdk.io/x/tx"]
    version = "v0.10.0"
    hash = "sha256-am/+/mfQR+xqjQSTFh2X/AiC6EQZvZ7te6d8MIwd/EA="
  [mod."filippo.io/edwards25519"]
    version = "v1.0.0"
    hash = "sha256-APnPAcmItvtJ5Zsy863lzR2TjEBF9Y66TY1e4M1ap98="
  [mod."github.com/99designs/go-keychain"]
    version = "v0.0.0-20191008050251-8e49817e8af4"
    hash = "sha256-4EndKcspGC3GOPCmctXF1NnWzxWwMyY/OQpFMmr8Sc0="
  [mod."github.com/99designs/keyring"]
    version = "v1.2.0"
    hash = "sha256-emQlH+RQpESoFCzpHS38fEhs1SLjotxNPlRK4B5Aybs="
    replaced = "github.com/cosmos/keyring"
  [mod."github.com/DataDog/zstd"]
    version = "v1.5.5"
    hash = "sha256-tSw0aq0pPyroZtQYYb9lWOtPVNaQOt8skYQ4TMXGvAQ="
  [mod."github.com/aws/aws-sdk-go"]
    version = "v1.44.312"
    hash = "sha256-1QuiJJ9G6VMzKc9xu6706nZr06UDIhxAb2u2snNrQRc="
  [mod."github.com/beorn7/perks"]
    version = "v1.0.1"
    hash = "sha256-h75GUqfwJKngCJQVE5Ao5wnO3cfKD9lSIteoLp/3xJ4="
  [mod."github.com/bgentry/go-netrc"]
    version = "v0.0.0-20140422174119-9fd32a8b3d3d"
    hash = "sha256-NDxQzO5C5M/aDz5/pjUHfZUh4VwIXovbb3irtxWCwjY="
  [mod."github.com/bgentry/speakeasy"]
    version = "v0.1.1-0.20220910012023-760eaf8b6816"
    hash = "sha256-Tx3sPuhsoVwrCfJdIwf4ipn7pD92OQNYvpCxl1Z9Wt0="
  [mod."github.com/bits-and-blooms/bitset"]
    version = "v1.8.0"
    hash = "sha256-ySle5MJXSGMHJa1HSf/ZMDTYXdow9ct7JXth4k5Po50="
  [mod."github.com/btcsuite/btcd/btcec/v2"]
    version = "v2.3.2"
    hash = "sha256-natWs+yIAuD1UI07iZtjPilroQLfXizFn3lNOiOT83U="
  [mod."github.com/cenkalti/backoff/v4"]
    version = "v4.1.3"
    hash = "sha256-u6MEDopHoTWAZoVvvXOKnAg++xre53YgQx0gmf6t2KU="
  [mod."github.com/cespare/xxhash"]
    version = "v1.1.0"
    hash = "sha256-nVDTtXH9PC3yJ0THaQZEN243UP9xgLi/clt5xRqj3+M="
  [mod."github.com/cespare/xxhash/v2"]
    version = "v2.2.0"
    hash = "sha256-nPufwYQfTkyrEkbBrpqM3C2vnMxfIz6tAaBmiUP7vd4="
  [mod."github.com/chzyer/readline"]
    version = "v1.5.1"
    hash = "sha256-6wKd6/JZ9/O7FwSyNKE3KOt8fVPZEunqbTHQUxlOUNc="
  [mod."github.com/cockroachdb/apd/v2"]
    version = "v2.0.2"
    hash = "sha256-UrPHkvqVF8V78+kXKmjTHl79XsgDBnqFsje5BMYh0E4="
  [mod."github.com/cockroachdb/errors"]
    version = "v1.11.1"
    hash = "sha256-ufKtavyfW/i3ZemiqDqKGc0JM+f0IBi6bZWkZyb/jdc="
  [mod."github.com/cockroachdb/logtags"]
    version = "v0.0.0-20230118201751-21c54148d20b"
    hash = "sha256-7dQH6j1o99fuxHKkw0RhNC5wJKkvRLMDJpUiVnDx6h8="
  [mod."github.com/cockroachdb/pebble"]
    version = "v0.0.0-20230824192853-9bb0864bdb98"
    hash = "sha256-N6IiH+Eo8grOVCGpLjTRS0BAfcaUP22HCOk6n6CX0gg="
  [mod."github.com/cockroachdb/redact"]
    version = "v1.1.5"
    hash = "sha256-0rtT7LRO0wxf9XovOK8GXRrhmx8OcbdPK/mXOKbJdog="
  [mod."github.com/cockroachdb/tokenbucket"]
    version = "v0.0.0-20230807174530-cc333fc44b06"
    hash = "sha256-yZdBXkTVzPxRYntI9I2Gu4gkI11m52Nwl8RNNdlXSrA="
  [mod."github.com/cometbft/cometbft"]
    version = "v0.38.0"
    hash = "sha256-suFF8ShqNfPErdtferLKwnY/VQ18h0vpoXh7bDXEM4U="
  [mod."github.com/cometbft/cometbft-db"]
    version = "v0.8.0"
    hash = "sha256-Tlm2V9zDs/wVoFvMmJSdCzCdZKiFRC7Qk8FS3FaqQyk="
  [mod."github.com/cosmos/btcutil"]
    version = "v1.0.5"
    hash = "sha256-t572Sr5iiHcuMKLMWa2i+LBAt192oa+G1oA371tG/eI="
  [mod."github.com/cosmos/cosmos-db"]
    version = "v1.0.0"
    hash = "sha256-3EL4xQsSpovTy/V3gwulybqSDHvuu7bPodBZib9JKAk="
  [mod."github.com/cosmos/cosmos-proto"]
    version = "v1.0.0-beta.3"
    hash = "sha256-V0/ZhRdqK7Cqcv8X30gr33/hlI54bRXeHhI9LZKyLt8="
  [mod."github.com/cosmos/go-bip39"]
    version = "v1.0.0"
    hash = "sha256-Qm2aC2vaS8tjtMUbHmlBSagOSqbduEEDwc51qvQaBmA="
  [mod."github.com/cosmos/gogogateway"]
    version = "v1.2.0"
    hash = "sha256-Hd19V0RCiMoCL67NsqvWIsvWF8KM3LnuJTbYjWtQkEo="
  [mod."github.com/cosmos/gogoproto"]
    version = "v1.4.11"
    hash = "sha256-hXJIGN8Arg09ldCgrSyYZK+xMelYavEj2I3ltxJfAqE="
  [mod."github.com/cosmos/iavl"]
    version = "v1.0.0-rc.1"
    hash = "sha256-hb3RDt7Cyj5TIZp8socDzmJ+Pip8w6d4fXi0bJl5zHo="
  [mod."github.com/cosmos/ics23/go"]
    version = "v0.10.0"
    hash = "sha256-KYEv727BO/ht63JO02xiKFGFAddg41Ve9l2vSSZZBq0="
  [mod."github.com/cosmos/ledger-cosmos-go"]
    version = "v0.13.0"
    hash = "sha256-Ufa7YvD/L8zLCr8ZX/WtVE8+awJSGFbWV6VRBrsXr0Q="
  [mod."github.com/creachadair/atomicfile"]
    version = "v0.3.1"
    hash = "sha256-GEp1gRxKfBYI6K0XbElcVYcJMPu6eeLufaYxr7Z0MAQ="
  [mod."github.com/creachadair/tomledit"]
    version = "v0.0.24"
    hash = "sha256-4vUukHONOjNn0qfQr4esK6TWfPWsIp+rbdz65og84lw="
  [mod."github.com/danieljoos/wincred"]
    version = "v1.1.2"
    hash = "sha256-Nnklfg12vmWCOhELGyoRqEF4w4srp0WbPwreaChYLKs="
  [mod."github.com/davecgh/go-spew"]
    version = "v1.1.1"
    hash = "sha256-nhzSUrE1fCkN0+RL04N4h8jWmRFPPPWbCuDc7Ss0akI="
  [mod."github.com/decred/dcrd/dcrec/secp256k1/v4"]
    version = "v4.2.0"
    hash = "sha256-Mw+axGW3RzaRFzcYc7/9/gpqZgWXZHeyT2c4USFtAQA="
  [mod."github.com/desertbit/timer"]
    version = "v0.0.0-20180107155436-c41aec40b27f"
    hash = "sha256-abLOtEcomAqCWLphd2X6WkD/ED764w6sa6unox4BXss="
  [mod."github.com/dgraph-io/badger/v2"]
    version = "v2.2007.4"
    hash = "sha256-+KwqZJZpViv8S3TqUVvPXrFoMgWFyS3NoLsi4RR5fGk="
  [mod."github.com/dgraph-io/ristretto"]
    version = "v0.1.1"
    hash = "sha256-Wr9ovXhGi71+n37EnrpIj2o9goyaQHtY4Vvurv6IVlY="
  [mod."github.com/dgryski/go-farm"]
    version = "v0.0.0-20200201041132-a6ae2369ad13"
    hash = "sha256-aOMlPwFY36bLiiIx4HonbCYRAhagk5N6HAWN7Ygif+E="
  [mod."github.com/dustin/go-humanize"]
    version = "v1.0.1"
    hash = "sha256-yuvxYYngpfVkUg9yAmG99IUVmADTQA0tMbBXe0Fq0Mc="
  [mod."github.com/dvsekhvalnov/jose2go"]
    version = "v1.5.0"
    hash = "sha256-dsju6Xt83pe5SRPN/pUOnDUQByZ6hrhKIXWs3sSu7t8="
  [mod."github.com/emicklei/dot"]
    version = "v1.6.0"
    hash = "sha256-SQ8UXIOJGsToegDOefk8CYrIycGSjCsqVV5ZTlyCCiw="
  [mod."github.com/fatih/color"]
    version = "v1.15.0"
    hash = "sha256-7b+scFVQeEUoXfeCDd8X2gS8GMoWA+HxjK8wfbypa5s="
  [mod."github.com/felixge/httpsnoop"]
    version = "v1.0.2"
    hash = "sha256-hj6FZQ1fDAV+1wGIViAt8XaAkWZ1I5vJzgjIJa7XRBA="
  [mod."github.com/fsnotify/fsnotify"]
    version = "v1.6.0"
    hash = "sha256-DQesOCweQPEwmAn6s7DCP/Dwy8IypC+osbpfsvpkdP0="
  [mod."github.com/getsentry/sentry-go"]
    version = "v0.23.0"
    hash = "sha256-VR6IL+yIc+BV5xBGfPJ7ixsAVzJ/hzuvXmkkAn1cTk4="
  [mod."github.com/go-kit/kit"]
    version = "v0.12.0"
    hash = "sha256-5RkXo6s0oye8etgD5qy+AvkkkNsQ6jc0kWJj6flA4GM="
  [mod."github.com/go-kit/log"]
    version = "v0.2.1"
    hash = "sha256-puLJ+up45X2j9E3lXvBPKqHPKOA/sFAhfCqGxsITW/Y="
  [mod."github.com/go-logfmt/logfmt"]
    version = "v0.6.0"
    hash = "sha256-RtIG2qARd5sT10WQ7F3LR8YJhS8exs+KiuUiVf75bWg="
  [mod."github.com/godbus/dbus"]
    version = "v0.0.0-20190726142602-4481cbc300e2"
    hash = "sha256-R7Gb9+Zjy80FbQSDGketoVEqfdOQKuOVTfWRjQ5kxZY="
  [mod."github.com/gogo/googleapis"]
    version = "v1.4.1"
    hash = "sha256-4KgwVRIA6GOV/Lkv11c/vj2RMlgu4ZMjwJGeyb2DZC4="
  [mod."github.com/gogo/protobuf"]
    version = "v1.3.2"
    hash = "sha256-pogILFrrk+cAtb0ulqn9+gRZJ7sGnnLLdtqITvxvG6c="
  [mod."github.com/golang/glog"]
    version = "v1.1.0"
    hash = "sha256-FgkBzn32nsq5Fpz0KKOrOqKap6pa2A1P3N2C0/Qp820="
  [mod."github.com/golang/groupcache"]
    version = "v0.0.0-20210331224755-41bb18bfe9da"
    hash = "sha256-7Gs7CS9gEYZkbu5P4hqPGBpeGZWC64VDwraSKFF+VR0="
  [mod."github.com/golang/mock"]
    version = "v1.6.0"
    hash = "sha256-fWdnMQisRbiRzGT3ISrUHovquzLRHWvcv1JEsJFZRno="
  [mod."github.com/golang/protobuf"]
    version = "v1.5.3"
    hash = "sha256-svogITcP4orUIsJFjMtp+Uv1+fKJv2Q5Zwf2dMqnpOQ="
  [mod."github.com/golang/snappy"]
    version = "v0.0.4"
    hash = "sha256-Umx+5xHAQCN/Gi4HbtMhnDCSPFAXSsjVbXd8n5LhjAA="
  [mod."github.com/google/btree"]
    version = "v1.1.2"
    hash = "sha256-K7V2obq3pLM71Mg0vhhHtZ+gtaubwXPQx3xcIyZDCjM="
  [mod."github.com/google/go-cmp"]
    version = "v0.5.9"
    hash = "sha256-lQc4O00R3QSMGs9LP8Sy7A9kj0cqV5rrUdpnGeipIyg="
  [mod."github.com/google/orderedcode"]
    version = "v0.0.1"
    hash = "sha256-KrExYovtUQrHGI1mPQf57jGw8soz7eWOC2xqEaV0uGk="
  [mod."github.com/google/s2a-go"]
    version = "v0.1.4"
    hash = "sha256-amTAj6SNERMPxAA43KrzwYgu6GMooayfHCsdkoTI17c="
  [mod."github.com/google/uuid"]
    version = "v1.3.0"
    hash = "sha256-QoR55eBtA94T2tBszyxfDtO7/pjZZSGb5vm7U0Xhs0Y="
  [mod."github.com/googleapis/enterprise-certificate-proxy"]
    version = "v0.2.5"
    hash = "sha256-+Ege2AtPnjJmD6ZmP1osKADCHOAJaMnTOLveNxdoWs8="
  [mod."github.com/googleapis/gax-go/v2"]
    version = "v2.12.0"
    hash = "sha256-ZcXS+1B11UaJHf8D15N3ZCh00fiMUncpHd+eNRffLZ4="
  [mod."github.com/gorilla/handlers"]
    version = "v1.5.1"
    hash = "sha256-GnBAARgOx1E+hDMQ63SI17hdhGtLQxb31lZOmn5j/pU="
  [mod."github.com/gorilla/mux"]
    version = "v1.8.0"
    hash = "sha256-s905hpzMH9bOLue09E2JmzPXfIS4HhAlgT7g13HCwKE="
  [mod."github.com/gorilla/websocket"]
    version = "v1.5.0"
    hash = "sha256-EYVgkSEMo4HaVrsWKqnsYRp8SSS8gNf7t+Elva02Ofc="
  [mod."github.com/grpc-ecosystem/go-grpc-middleware"]
    version = "v1.4.0"
    hash = "sha256-0UymBjkg41C9MPqkBLz/ZY9WbimZrabpJk+8C/X63h8="
  [mod."github.com/grpc-ecosystem/grpc-gateway"]
    version = "v1.16.0"
    hash = "sha256-wLymGic7wZ6fSiBYDAaGqnQ9Ste1fUWeqXeolZXCHvI="
  [mod."github.com/gsterjov/go-libsecret"]
    version = "v0.0.0-20161001094733-a6f4afe4910c"
    hash = "sha256-Z5upjItPU9onq5t7VzhdQFp13lMJrSiE3gNRapuK6ic="
  [mod."github.com/hashicorp/go-cleanhttp"]
    version = "v0.5.2"
    hash = "sha256-N9GOKYo7tK6XQUFhvhImtL7PZW/mr4C4Manx/yPVvcQ="
  [mod."github.com/hashicorp/go-getter"]
    version = "v1.7.2"
    hash = "sha256-rCeS4o+VhqCqAcYewweFAdVfzd4QGF8Qe7kIi4/oHPE="
  [mod."github.com/hashicorp/go-hclog"]
    version = "v1.5.0"
    hash = "sha256-u3Jqg7Qex11IZ7vbk4hRGgLy6e0cF70CCx7ERF0GUHo="
  [mod."github.com/hashicorp/go-immutable-radix"]
    version = "v1.3.1"
    hash = "sha256-65+A2HiVfS/GV9G+6/TkXXjzXhI/V98e6RlJWjxy+mg="
  [mod."github.com/hashicorp/go-metrics"]
    version = "v0.5.1"
    hash = "sha256-nQ+qduNhVwj+YIyPTuq8rytQYT3zWcEQM3zQ7LTegdI="
  [mod."github.com/hashicorp/go-plugin"]
    version = "v1.5.1"
    hash = "sha256-rXNajanQOAkqHDghaICUkikQHuWbAICg6OKelhEleEo="
  [mod."github.com/hashicorp/go-safetemp"]
    version = "v1.0.0"
    hash = "sha256-g5i9m7FSRInQzZ4iRpIsoUu685AY7fppUwjhuZCezT8="
  [mod."github.com/hashicorp/go-version"]
    version = "v1.6.0"
    hash = "sha256-UV0equpmW6BiJnp4W3TZlSJ+PTHuTA+CdOs2JTeHhjs="
  [mod."github.com/hashicorp/golang-lru"]
    version = "v1.0.2"
    hash = "sha256-yy+5botc6T5wXgOe2mfNXJP3wr+MkVlUZ2JBkmmrA48="
  [mod."github.com/hashicorp/hcl"]
    version = "v1.0.0"
    hash = "sha256-xsRCmYyBfglMxeWUvTZqkaRLSW+V2FvNodEDjTGg1WA="
  [mod."github.com/hashicorp/yamux"]
    version = "v0.1.1"
    hash = "sha256-jr4ZFM3XHSwGoZcRcmmdGTq4IqxBTnimojIPDgK0USU="
  [mod."github.com/hdevalence/ed25519consensus"]
    version = "v0.1.0"
    hash = "sha256-MkqFWnyXt653RaJQUMWWxcW6NCskIxou8VEfj+8vd3Y="
  [mod."github.com/huandu/skiplist"]
    version = "v1.2.0"
    hash = "sha256-/r4QP1SldMlhpkr1ZQFHImSYaeMZEtqBW7R53yN+JtQ="
  [mod."github.com/iancoleman/strcase"]
    version = "v0.3.0"
    hash = "sha256-lVOk4klrikSCUviR16qcyAr6eoIbniUSfsLFOE1ZLpk="
  [mod."github.com/improbable-eng/grpc-web"]
    version = "v0.15.0"
    hash = "sha256-9oqKb5Y3hjleOFE2BczbEzLH6q2Jg7kUTP/M8Yk4Ne4="
  [mod."github.com/inconshreveable/mousetrap"]
    version = "v1.1.0"
    hash = "sha256-XWlYH0c8IcxAwQTnIi6WYqq44nOKUylSWxWO/vi+8pE="
  [mod."github.com/jmespath/go-jmespath"]
    version = "v0.4.0"
    hash = "sha256-xpT9g2qIXmPq7eeHUXHiDqJeQoHCudh44G/KCSFbcuo="
  [mod."github.com/jmhodges/levigo"]
    version = "v1.0.0"
    hash = "sha256-xEd0mDBeq3eR/GYeXjoTVb2sPs8sTCosn5ayWkcgENI="
  [mod."github.com/klauspost/compress"]
    version = "v1.16.7"
    hash = "sha256-8miX/lnXyNLPSqhhn5BesLauaIAxETpQpWtr1cu2f+0="
  [mod."github.com/kr/pretty"]
    version = "v0.3.1"
    hash = "sha256-DlER7XM+xiaLjvebcIPiB12oVNjyZHuJHoRGITzzpKU="
  [mod."github.com/kr/text"]
    version = "v0.2.0"
    hash = "sha256-fadcWxZOORv44oak3jTxm6YcITcFxdGt4bpn869HxUE="
  [mod."github.com/lib/pq"]
    version = "v1.10.7"
    hash = "sha256-YPUv1VBZNFVUjFxQKdYd0Djje6KYYE99Hz6FnTfrmMw="
  [mod."github.com/libp2p/go-buffer-pool"]
    version = "v0.1.0"
    hash = "sha256-wQqGTtRWsfR9n0O/SXHVgECebbnNmHddxJIbG63OJBQ="
  [mod."github.com/linxGnu/grocksdb"]
    version = "v1.8.0"
    hash = "sha256-o6zj18at4oN6pqSioFqd1AXduR/cx0xDgtL1rPPw+1M="
  [mod."github.com/magiconair/properties"]
    version = "v1.8.7"
    hash = "sha256-XQ2bnc2s7/IH3WxEO4GishZurMyKwEclZy1DXg+2xXc="
  [mod."github.com/manifoldco/promptui"]
    version = "v0.9.0"
    hash = "sha256-Fe2OPoyRExZejwtUBivKhfJAJW7o9b1eyYpgDlWQ1No="
  [mod."github.com/mattn/go-colorable"]
    version = "v0.1.13"
    hash = "sha256-qb3Qbo0CELGRIzvw7NVM1g/aayaz4Tguppk9MD2/OI8="
  [mod."github.com/mattn/go-isatty"]
    version = "v0.0.19"
    hash = "sha256-wYQqGxeqV3Elkmn26Md8mKZ/viw598R4Ych3vtt72YE="
  [mod."github.com/matttproud/golang_protobuf_extensions"]
    version = "v1.0.4"
    hash = "sha256-uovu7OycdeZ2oYQ7FhVxLey5ZX3T0FzShaRldndyGvc="
  [mod."github.com/minio/highwayhash"]
    version = "v1.0.2"
    hash = "sha256-UeHeepKtToyA5e/w3KdmpbCn+4medesZG0cAcU6P2cY="
  [mod."github.com/mitchellh/go-homedir"]
    version = "v1.1.0"
    hash = "sha256-oduBKXHAQG8X6aqLEpqZHs5DOKe84u6WkBwi4W6cv3k="
  [mod."github.com/mitchellh/go-testing-interface"]
    version = "v1.14.1"
    hash = "sha256-TMGi38D13BEVN5cpeKDzKRIgLclm4ErOG+JEyqJrN/c="
  [mod."github.com/mitchellh/mapstructure"]
    version = "v1.5.0"
    hash = "sha256-ztVhGQXs67MF8UadVvG72G3ly0ypQW0IRDdOOkjYwoE="
  [mod."github.com/mtibben/percent"]
    version = "v0.2.1"
    hash = "sha256-Zj1lpCP6mKQ0UUTMs2By4LC414ou+iJzKkK+eBHfEcc="
  [mod."github.com/oasisprotocol/curve25519-voi"]
    version = "v0.0.0-20230110094441-db37f07504ce"
    hash = "sha256-AtxzGEgmEt+bc4m17lJfHO/xxnokYGNCowYyzP/gDNs="
  [mod."github.com/oklog/run"]
    version = "v1.1.0"
    hash = "sha256-U4IS0keJa4BSBSeEBqtIV1Zg6N4b0zFiKfzN9ua4pWQ="
  [mod."github.com/pelletier/go-toml/v2"]
    version = "v2.0.9"
    hash = "sha256-mLpNBZOK72qPpForSmzQkDrqR5xzmpUdM/0XxB2AYFA="
  [mod."github.com/petermattis/goid"]
    version = "v0.0.0-20230808133559-b036b712a89b"
    hash = "sha256-CkgiPOrtS2b5UuBfnh+NfYMehI6KtqxjmdNiuJYROuM="
  [mod."github.com/pkg/errors"]
    version = "v0.9.1"
    hash = "sha256-mNfQtcrQmu3sNg/7IwiieKWOgFQOVVe2yXgKBpe/wZw="
  [mod."github.com/pmezard/go-difflib"]
    version = "v1.0.0"
    hash = "sha256-/FtmHnaGjdvEIKAJtrUfEhV7EVo5A/eYrtdnUkuxLDA="
  [mod."github.com/prometheus/client_golang"]
    version = "v1.16.0"
    hash = "sha256-P/b4/8m1ztF0fCLSJ+eRXN74Bncx2vjOJx7nFl2QEg4="
  [mod."github.com/prometheus/client_model"]
    version = "v0.4.0"
    hash = "sha256-4P0sPWpxa69gGM6zm3dA06cH6twaeopq22VVDJjucHA="
  [mod."github.com/prometheus/common"]
    version = "v0.44.0"
    hash = "sha256-8n3gSWKDSJtGfOQgxsiCGyTnUjb5hvSxJi/hPcrE5Oo="
  [mod."github.com/prometheus/procfs"]
    version = "v0.11.1"
    hash = "sha256-yphZ7NZtYC/tb0HVag2T58SuN64Ial9sBo/TdCEQx6Q="
  [mod."github.com/rcrowley/go-metrics"]
    version = "v0.0.0-20201227073835-cf1acfcdf475"
    hash = "sha256-10ytHQ1SpMKYTiKuOPdEMuOVa8HVvv9ryYSIF9BHEBI="
  [mod."github.com/rogpeppe/go-internal"]
    version = "v1.11.0"
    hash = "sha256-BucSndJVnqX9e6p5PfA6Z8N2bGfIeRfxAxYLUDXTbIo="
  [mod."github.com/rs/cors"]
    version = "v1.8.3"
    hash = "sha256-VgVB4HKAhPSjNg96mIEUN1bt5ZQng8Fi3ZABy3CDWQE="
  [mod."github.com/rs/zerolog"]
    version = "v1.30.0"
    hash = "sha256-fOJEpuiJmsp9ONqvmPGOyoBEDfJHBfUH8liiRCWDe1E="
  [mod."github.com/sasha-s/go-deadlock"]
    version = "v0.3.1"
    hash = "sha256-2CBEi9/iN/OMt7wEIG+hRjgDH6CRWIgibGGGy1dQ78I="
  [mod."github.com/spf13/afero"]
    version = "v1.9.5"
    hash = "sha256-+XECQxkx0P+ZaQDm4dQ6ItMtHMj+2uNemEC18dsdor0="
  [mod."github.com/spf13/cast"]
    version = "v1.5.1"
    hash = "sha256-/tQNGGQv+Osp+2jepQaQe6GlncZbqdxzSR82FieiUBU="
  [mod."github.com/spf13/cobra"]
    version = "v1.7.0"
    hash = "sha256-bom9Zpnz8XPwx9IVF+GAodd3NVQ1dM1Uwxn8sy4Gmzs="
  [mod."github.com/spf13/jwalterweatherman"]
    version = "v1.1.0"
    hash = "sha256-62BQtqTLF/eVrTOr7pUXE7AiHRjOVC8jQs3/Ehmflfs="
  [mod."github.com/spf13/pflag"]
    version = "v1.0.5"
    hash = "sha256-w9LLYzxxP74WHT4ouBspH/iQZXjuAh2WQCHsuvyEjAw="
  [mod."github.com/spf13/viper"]
    version = "v1.16.0"
    hash = "sha256-TgBr1SBMaus1oAlA5Kn+iNUJfQCMyo0hT/xFaA7hreQ="
  [mod."github.com/stretchr/testify"]
    version = "v1.8.4"
    hash = "sha256-MoOmRzbz9QgiJ+OOBo5h5/LbilhJfRUryvzHJmXAWjo="
  [mod."github.com/subosito/gotenv"]
    version = "v1.4.2"
    hash = "sha256-LnrDR1k/AoCFWBMcU7vQsoQLkZ65evT2hoQHLDudTsg="
  [mod."github.com/syndtr/goleveldb"]
    version = "v1.0.1-0.20210819022825-2ae1ddf74ef7"
    hash = "sha256-36a4hgVQfwtS2zhylKpQuFhrjdc/Y8pF0dxc26jcZIU="
    replaced = "github.com/syndtr/goleveldb"
  [mod."github.com/tendermint/go-amino"]
    version = "v0.16.0"
    hash = "sha256-JW4zO/0vMzf1dXLePOqaMtiLUZgNbuIseh9GV+jQlf0="
  [mod."github.com/tidwall/btree"]
    version = "v1.7.0"
    hash = "sha256-bnr6c7a0nqo2HyGqxHk0kEZCEsjLYkPbAVY9WzaZ30o="
  [mod."github.com/ulikunitz/xz"]
    version = "v0.5.11"
    hash = "sha256-SUyrjc2wyN3cTGKe5JdBEXjtZC1rJySRxJHVUZ59row="
  [mod."github.com/zondax/hid"]
    version = "v0.9.1"
    hash = "sha256-hSVmN/f/lQHFhF60o6ej78ELC0MMoqQgqIX2hHjdTXg="
  [mod."github.com/zondax/ledger-go"]
    version = "v0.14.1"
    hash = "sha256-iQmShSaty50yYTbYPNd4fnOyrcEG7P2fWmj+fLJQW4s="
  [mod."go.etcd.io/bbolt"]
    version = "v1.3.7"
    hash = "sha256-poZk8tPLDWwW95oCOkTJcQtEvOJTD9UXAZ2TqGJutwk="
  [mod."go.opencensus.io"]
    version = "v0.24.0"
    hash = "sha256-4H+mGZgG2c9I1y0m8avF4qmt8LUKxxVsTqR8mKgP4yo="
  [mod."golang.org/x/crypto"]
    version = "v0.13.0"
    hash = "sha256-4ThyrEJI4i9XBwx/q/R4jR41VJBZ/TSR0+UCkjTH95A="
  [mod."golang.org/x/exp"]
    version = "v0.0.0-20230817173708-d852ddb80c63"
    hash = "sha256-mXqobW94++1Ei5cFMyb9rVkA+lyc7kqj0tz7JOFIF4w="
  [mod."golang.org/x/net"]
    version = "v0.15.0"
    hash = "sha256-k0hgSwNmZz9nN9cqqACNHdnejV50AAwzxnoyTs9liXw="
  [mod."golang.org/x/oauth2"]
    version = "v0.10.0"
    hash = "sha256-fKUwQ8HPEP4y6ZAtNHHHMDMYn2Fo6qTMcY45BbpE+Eg="
  [mod."golang.org/x/sync"]
    version = "v0.3.0"
    hash = "sha256-bCJKLvwExhYacH2ZrWlZ38lr1d6oNenNt2m1QqDCs0o="
  [mod."golang.org/x/sys"]
    version = "v0.12.0"
    hash = "sha256-Ht/PhBJGWNBg4ksmdUu4+7hJjFypSwoUN/8DJricd+0="
  [mod."golang.org/x/term"]
    version = "v0.12.0"
    hash = "sha256-NFko0uqv/r2VxrbSgS1IwWzaWQK3RZuk0MvUV+qxIsc="
  [mod."golang.org/x/text"]
    version = "v0.13.0"
    hash = "sha256-J34dbc8UNVIdRJUZP7jPt11oxuwG8VvrOOylxE7V3oA="
  [mod."golang.org/x/xerrors"]
    version = "v0.0.0-20220907171357-04be3eba64a2"
    hash = "sha256-6+zueutgefIYmgXinOflz8qGDDDj0Zhv+2OkGhBTKno="
  [mod."google.golang.org/api"]
    version = "v0.134.0"
    hash = "sha256-G5pAyyiAQYbwrg319AxP8RB3vraBDVaplgGXFQLExmU="
  [mod."google.golang.org/appengine"]
    version = "v1.6.7"
    hash = "sha256-zIxGRHiq4QBvRqkrhMGMGCaVL4iM4TtlYpAi/hrivS4="
  [mod."google.golang.org/genproto"]
    version = "v0.0.0-20230803162519-f966b187b2e5"
    hash = "sha256-OZHnOp5lPfVy70LEBNdaMqlLjoJZdTkLAZODmvWRqJE="
  [mod."google.golang.org/genproto/googleapis/api"]
    version = "v0.0.0-20230822172742-b8732ec3820d"
    hash = "sha256-qd9dJezVHNJZNMkywXapT1rsyD+lb25AU8aG8NJlhm4="
  [mod."google.golang.org/genproto/googleapis/rpc"]
    version = "v0.0.0-20230822172742-b8732ec3820d"
    hash = "sha256-1kP7lqQ+fKtARDzTrRNob0owX4GsUnxzOwLyBZSmHOc="
  [mod."google.golang.org/grpc"]
    version = "v1.58.0"
    hash = "sha256-BopdJVzhPKY3wWjN6g8tqpUK25z0UyKbp0NxOLnb86w="
  [mod."google.golang.org/protobuf"]
    version = "v1.31.0"
    hash = "sha256-UdIk+xRaMfdhVICvKRk1THe3R1VU+lWD8hqoW/y8jT0="
  [mod."gopkg.in/ini.v1"]
    version = "v1.67.0"
    hash = "sha256-V10ahGNGT+NLRdKUyRg1dos5RxLBXBk1xutcnquc/+4="
  [mod."gopkg.in/yaml.v2"]
    version = "v2.4.0"
    hash = "sha256-uVEGglIedjOIGZzHW4YwN1VoRSTK8o0eGZqzd+TNdd0="
  [mod."gopkg.in/yaml.v3"]
    version = "v3.0.1"
    hash = "sha256-FqL9TKYJ0XkNwJFnq9j0VvJ5ZUU1RvH/52h/f5bkYAU="
  [mod."gotest.tools/v3"]
    version = "v3.5.0"
    hash = "sha256-QZhzxX+G/6SOdztVIi6EQMwUcL79Za1dh7xGRQvc0W4="
  [mod."nhooyr.io/websocket"]
    version = "v1.8.6"
    hash = "sha256-DyaiCc/1iELrl6JSpz6WYMtFwUiSCOSoNF8IhSyP1ag="
  [mod."pgregory.net/rapid"]
    version = "v1.1.0"
    hash = "sha256-sVQY9EQ9Y5blYyVYfaOa+y12e+399OqdHiEY3BaDnqo="
  [mod."sigs.k8s.io/yaml"]
    version = "v1.3.0"
    hash = "sha256-RVp8vca2wxg8pcBDYospG7Z1dujoH7zXNu2rgZ1kky0="<|MERGE_RESOLUTION|>--- conflicted
+++ resolved
@@ -16,12 +16,6 @@
   [mod."cloud.google.com/go/storage"]
     version = "v1.31.0"
     hash = "sha256-d59Q6JjMga6/7d1TtFW9GuAq+6O2U4LhNesz3Knmo0E="
-<<<<<<< HEAD
-=======
-  [mod."cosmossdk.io/api"]
-    version = "v0.7.1-0.20230820170544-1bd37053e0c0"
-    hash = "sha256-iASrjR6a28d+feKXAtP4lEoKlx+TBZm/Q7IBJhR6Omo="
->>>>>>> d4f874d4
   [mod."cosmossdk.io/collections"]
     version = "v0.4.0"
     hash = "sha256-minFyzgO/D+Oda4E3B1qvOAN5qd65SjS6nmjca4cp/8="
