--- conflicted
+++ resolved
@@ -2,13 +2,11 @@
 
 import (
 	"context"
+	"math"
+	"testing"
+
 	"cosmossdk.io/core/store"
-	"encoding/json"
-	"fmt"
-	db "github.com/tendermint/tm-db"
-	"math"
-	"reflect"
-	"testing"
+	db "github.com/cosmos/cosmos-db"
 
 	"github.com/stretchr/testify/require"
 )
@@ -85,21 +83,12 @@
 	require.Equal(t, len(buffer), read, "encoded key and read bytes must have same size")
 	require.Equal(t, key, decodedKey, "encoding and decoding produces different keys")
 	// test if terminality is correctly applied
-<<<<<<< HEAD
-	pairEncoder := PairKeyCodec(encoder, StringKey)
-	pairKey := Join(key, "TEST")
-	buffer = make([]byte, pairEncoder.Size(pairKey))
-	written, err = pairEncoder.Encode(buffer, pairKey)
-	require.NoError(t, err)
-	read, decodedPairKey, err := pairEncoder.Decode(buffer)
-=======
 	pairCodec := PairKeyCodec(keyCodec, StringKey)
 	pairKey := Join(key, "TEST")
 	buffer = make([]byte, pairCodec.Size(pairKey))
 	written, err = pairCodec.Encode(buffer, pairKey)
 	require.NoError(t, err)
 	read, decodedPairKey, err := pairCodec.Decode(buffer)
->>>>>>> de17e6e6
 	require.NoError(t, err)
 	require.Equal(t, len(buffer), read, "encoded non terminal key and pair key read bytes must have same size")
 	require.Equal(t, pairKey, decodedPairKey, "encoding and decoding produces different keys with non terminal encoding")
@@ -113,31 +102,6 @@
 	require.NoError(t, err)
 	require.Equal(t, value, decodedValue, "encoding and decoding produces different values")
 }
-
-type testValueCodec[T any] struct{}
-
-func (testValueCodec[T]) Encode(value T) ([]byte, error) {
-	b, err := json.Marshal(value)
-	if err != nil {
-		return nil, err
-	}
-	return b, nil
-}
-func (testValueCodec[T]) Decode(b []byte) (T, error) {
-	t := new(T)
-	err := json.Unmarshal(b, t)
-	if err != nil {
-		return *t, err
-	}
-	return *t, nil
-}
-func (testValueCodec[T]) Stringify(value T) string {
-	return fmt.Sprintf("%#v", value)
-}
-
-func (testValueCodec[T]) ValueType() string { return reflect.TypeOf(*new(T)).Name() }
-
-func newTestValueCodec[T any]() ValueCodec[T] { return testValueCodec[T]{} }
 
 func TestPrefix(t *testing.T) {
 	t.Run("panics on invalid int", func(t *testing.T) {
