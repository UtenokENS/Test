--- conflicted
+++ resolved
@@ -457,27 +457,6 @@
 
 	// Test bad path.
 	query := types.RequestQuery{Path: "/key", Data: k, Height: ver}
-<<<<<<< HEAD
-	qres := multi.Query(query)
-	require.EqualValues(t, types.ErrUnknownRequest.ABCICode(), qres.Code)
-	require.EqualValues(t, types.ErrUnknownRequest.Codespace(), qres.Codespace)
-
-	query.Path = "h897fy32890rf63296r92"
-	qres = multi.Query(query)
-	require.EqualValues(t, types.ErrUnknownRequest.ABCICode(), qres.Code)
-	require.EqualValues(t, types.ErrUnknownRequest.Codespace(), qres.Codespace)
-
-	// Test invalid store name.
-	query.Path = "/garbage/key"
-	qres = multi.Query(query)
-	require.EqualValues(t, types.ErrUnknownRequest.ABCICode(), qres.Code)
-	require.EqualValues(t, types.ErrUnknownRequest.Codespace(), qres.Codespace)
-
-	// Test valid query with data.
-	query.Path = "/store1/key"
-	qres = multi.Query(query)
-	require.EqualValues(t, 0, qres.Code)
-=======
 	_, err = multi.Query(&query)
 	codespace, code, _ := errors.ABCIInfo(err, false)
 	require.EqualValues(t, types.ErrUnknownRequest.ABCICode(), code)
@@ -500,32 +479,21 @@
 	query.Path = "/store1/key"
 	qres, err := multi.Query(&query)
 	require.NoError(t, err)
->>>>>>> d1a337eb
 	require.Equal(t, v, qres.Value)
 
 	// Test valid but empty query.
 	query.Path = "/store2/key"
 	query.Prove = true
-<<<<<<< HEAD
-	qres = multi.Query(query)
-	require.EqualValues(t, 0, qres.Code)
-=======
 	qres, err = multi.Query(&query)
 	require.NoError(t, err)
->>>>>>> d1a337eb
 	require.Nil(t, qres.Value)
 
 	// Test store2 data.
 	// Since we are using the request as a reference, the path will be modified.
 	query.Data = k2
 	query.Path = "/store2/key"
-<<<<<<< HEAD
-	qres = multi.Query(query)
-	require.EqualValues(t, 0, qres.Code)
-=======
 	qres, err = multi.Query(&query)
 	require.NoError(t, err)
->>>>>>> d1a337eb
 	require.Equal(t, v2, qres.Value)
 }
 
